--- conflicted
+++ resolved
@@ -1244,17 +1244,12 @@
                 assert len(dim_list) == 1, 'There are too many dimensions... drop one of {}'.format(dim_list)
                 assert len(spec_dat[dim_list[0]].data) == 1, 'Not sure how to parse this dimension, {}, reduce to 1 or remove'.format(dim_list)
                 spec_dat = spec_dat.squeeze()
-<<<<<<< HEAD
-            for varn in list(spec_dat.variables.keys()):
-                if (varn != var_oi) and (varn != spectra_dim):
-                    spec_dat = spec_dat.drop(varn)
-=======
+
             varsToDrop = set(spec_dat.variables.keys()) \
                        - set([spectra_dim] if type(spectra_dim) is str else spectra_dim) \
                        - set([var_oi] if type(var_oi) is str else var_oi)
             spec_dat = spec_dat.drop(list(varsToDrop))
 
->>>>>>> 26fbea76
             spec_dat_df = spec_dat[var_oi].to_dataframe()
             
             psd = power_spectral_density(spec_dat_df,
