"""
Helper functions for calculating standard meteorological quantities
"""
import numpy as np
import pandas as pd
import xarray as xr
import time
import glob
from datetime import datetime,timedelta

# constants
epsilon = 0.622 # ratio of molecular weights of water to dry air


def e_s(T, celsius=False, model='Tetens'):
    """Calculate the saturation vapor pressure of water, $e_s$ [mb]
    given the air temperature ([K] by default).
    """
    T = T.copy()
    if celsius:
        # input is deg C
        T_degC = T
        T = T_degC + 273.15
    else:
        # input is in Kelvin
        T_degC = T - 273.15
    if model == 'Bolton':
        # Eqn 10 from Bolton (1980), Mon. Weather Rev., Vol 108
        # - applicable from -30 to 35 deg C
        svp = 6.112 * np.exp(17.67*T_degC / (T_degC + 243.5))
    elif model == 'Magnus':
        # Eqn 21 from Alduchov and Eskridge (1996), J. Appl. Meteorol., Vol 35
        # - AERK formulation, applicable from -40 to 50 deg C
        svp = 6.1094 * np.exp(17.625*T_degC / (243.04 + T_degC))
    elif model == 'Tetens':
        # Tetens' formula, e.g., from the National Weather Service:
        # https://www.weather.gov/media/epz/wxcalc/vaporPressure.pdf
        svp = 6.11 * 10**(7.5*T_degC/(237.3+T_degC))
    else:
        raise ValueError('Unknown model: {:s}'.format(model))
    return svp


def T_d(T, RH, celsius=False, model='NWS'):
    """Calculate the dewpoint temperature, $T_d$, from air temperature
    and relative humidity [%]. If celsius is True, input and output 
    temperatures are in degrees Celsius; otherwise, inputs and outputs
    are in Kelvin.
    """
    if model == 'NWS':
        es = e_s(T, celsius, model='Tetens')
        # From National Weather Service, using Tetens' formula:
        # https://www.weather.gov/media/epz/wxcalc/virtualTemperature.pdf
        # - note the expression for vapor pressure is the saturation vapor
        #   pressure expression, with Td instead of T
        e = RH/100. * es
        denom = 7.5*np.log(10) - np.log(e/6.11)
        Td = 237.3 * np.log(e/6.11) / denom
        if not celsius:
            Td += 273.15
    else:
        raise ValueError('Unknown model: {:s}'.format(model))
    return Td


def w_s(T,p,**kwargs):
    """Calculate the saturation mixing ratio, $w_s$ [kg/kg] given the
    air temperature ([K] by default) and station pressure [mb].

    See e_s() for additional information for the kwargs.
    """
    # First calculate the saturation vapor pressure
    es = e_s(T,**kwargs)
    # From Wallace & Hobbs, Eqn 3.63:
    return epsilon * es / (p - es)


def T_to_Tv(T,p=None,RH=None,e=None,w=None,Td=None,
            celsius=False,verbose=False):
    """Convert moist air temperature to virtual temperature.
    
    Formulas based on given total (or "station") pressure (p [mbar]) and
    relative humidity (RH [%]); mixing ratio (w [kg/kg]); or partial
    pressures of water vapor and dry air (e, pd [mbar]); or dewpoint
    temperature (Td).
    """
    T = T.copy()
    if celsius:
        T_degC = T
        T = T_degC + 273.15
    else:
        T_degC = T - 273.15
    if (p is not None) and (RH is not None):
        # saturation vapor pressure of water, e_s [mbar]
        es = e_s(T)
        if verbose:
            # sanity check!
            es_est = e_s(T, model='Bolton')
            print('e_s(T) =',es,'~=',es_est)
            es_est = e_s(T, model='Magnus')
            print('e_s(T) =',es,'~=',es_est)
        # saturation mixing ratio, ws [-]
        ws = w_s(T, p)
        if verbose:
            print('w_s(T,p) =',ws,'~=',epsilon*es/p)
        # mixing ratio, w, from definition of relative humidity
        w = (RH/100.) * ws
        if verbose:
            # we also have specific humidity, q, at this point (not needed)
            q = w / (1+w)
            print('q(T,p,RH) =',q)
        if verbose:
            # sanity check: Wallace & Hobbs, Eqn 3.60
            # - assumes mixing ratio is small (i.e., w^2 ~ 0)
            #   Tv - T = (1-epsilon)/epsilon * wT / (1 + w)
            #          = (1-epsilon)/epsilon * wT * (1 - w + w^2 + ...)
            #         ~= (1-epsilon)/epsilon * wT
            #      Tv ~= T*(1 + ((1-epsilon)/epsilon)*w)
            print('Tv(T,p,RH) ~=',T*(1+0.61*w))
        # Using Wallace & Hobbs, Eqn 3.59
        Tv = T * (w/epsilon + 1) / (1 + w)
    elif (e is not None) and (p is not None):
        # Definition of virtual temperature
        #   Wallace & Hobbs, Eqn 3.16
        Tv = T / (1 - e/p*(1-epsilon))
    elif w is not None:
        # Using Wallace & Hobbs, Eqn 3.59 substituted into 3.16
        Tv = T * (w/epsilon + 1) / (1 + w)
    elif (Td is not None) and (p is not None):
        # From National Weather Service, using Tetens' formula:
        # https://www.weather.gov/media/epz/wxcalc/vaporPressure.pdf
        Td_degC = Td.copy()
        if not celsius:
            Td_degC -= 273.15
        e = e_s(Td_degC, celsius=True, model='Tetens')
        # Calculate from definition of virtual temperature
        Tv = T_to_Tv(T,e=e,p=p)
    else:
        raise ValueError('Specify (T,RH,p) or (T,e,p) or (T,w), or (T,Td,p)')
    if celsius:
        Tv -= 273.15
    return Tv


def Ts_to_Tv(Ts,**kwargs):
    """TODO: Convert sonic temperature [K] to virtual temperature [K].
    """


def calc_wind(df,u='u',v='v'):
    """Calculate wind speed and direction from horizontal velocity
    components, u and v.
    """
    if isinstance(df,pd.DataFrame):
        fields = df.columns
    elif isinstance(df,xr.Dataset):
        fields = df.variables
    if not all(velcomp in fields for velcomp in [u,v]):
        print(('velocity components u/v not found; '
               'set u and/or v to calculate wind speed/direction'))
    else:
        wspd = np.sqrt(df[u]**2 + df[v]**2)
        wdir = 180. + np.degrees(np.arctan2(df[u], df[v]))
        return wspd, wdir

def calc_uv(df,wspd='wspd',wdir='wdir'):
    """Calculate velocity components from wind speed and direction.
    """
    if isinstance(df,pd.DataFrame):
        fields = df.columns
    elif isinstance(df,xr.Dataset):
        fields = df.variables
    if not all(windvar in fields for windvar in [wspd,wdir]):
        print(('wind speed/direction not found; '
               'set wspd and/or wpd to calculate velocity components'))
    else:
        ang = np.radians(270. - df[wdir])
        u = df[wspd] * np.cos(ang)
        v = df[wspd] * np.sin(ang)
        return u,v


def theta(T, p, p0=1000.):
    """Calculate (virtual) potential temperature [K], theta, from (virtual)
    temperature T [K] and pressure p [mbar] using Poisson's equation.

    Standard pressure p0 at sea level is 1000 mbar or hPa. 

    Typical assumptions for dry air give:
        R/cp = (287 J/kg-K) / (1004 J/kg-K) = 0.286
    """
    return T * (p0/p)**0.286

# create alias for theta for consistency
T_to_theta = theta
def theta_to_T(theta,p,p0=1000.):
    """Calculate (virtual) temperature [K], from (virtual) potential
    temperature, theta, [K] and pressure p [mbar] using Poisson's equation.

    Standard pressure p0 at sea level is 1000 mbar or hPa. 

    Typical assumptions for dry air give:
        R/cp = (287 J/kg-K) / (1004 J/kg-K) = 0.286
    """
    return theta / (p0/p)**0.286    

def covariance(a,b,interval='10min',resample=False,**kwargs):
    """Calculate covariance between two series (with datetime index) in
    the specified interval, where the interval is defined by a pandas
    offset string
    (http://pandas.pydata.org/pandas-docs/stable/user_guide/timeseries.html#dateoffset-objects).

    Notes:
    - The output data will have the same length as the input data by
      default, because statistics are calculated with pd.rolling(). To
      return data at the same intervals as specified, set
      `resample=True`.
    - Covariances may be simultaneously calculated at multiple heights
      by inputting multi-indexed dataframes (with height being the
      second index level)
    - If the inputs have multiindices, this function will return a
      stacked, multi-indexed dataframe.

    Example:
        heatflux = covariance(df['Ts'],df['w'],'10min')
    """
    # handle multiindices
    have_multiindex = False
    if isinstance(a.index, pd.MultiIndex):
        assert isinstance(b.index, pd.MultiIndex), \
               'Both a and b should have multiindices'
        assert len(a.index.levels) == 2
        assert len(b.index.levels) == 2
        # assuming levels 0 and 1 are time and height, respectively
        a = a.unstack() # create unstacked copy
        b = b.unstack() # create unstacked copy
        have_multiindex = True
    elif isinstance(b.index, pd.MultiIndex):
        raise AssertionError('Both a and b should have multiindices')
    # check index
    if isinstance(interval, str):
        # make sure we have a compatible index
        assert isinstance(a.index, (pd.DatetimeIndex, pd.TimedeltaIndex, pd.PeriodIndex))
        assert isinstance(b.index, (pd.DatetimeIndex, pd.TimedeltaIndex, pd.PeriodIndex))
    # now, do the calculations
    if resample:
        a_mean = a.resample(interval).mean()
        b_mean = b.resample(interval).mean()
        ab_mean = (a*b).resample(interval,**kwargs).mean()
    else:
        a_mean = a.rolling(interval).mean()
        b_mean = b.rolling(interval).mean()
        ab_mean = (a*b).rolling(interval,**kwargs).mean()
    cov = ab_mean - a_mean*b_mean
    if have_multiindex:
        return cov.stack()
    else:
        return cov

def power_spectral_density(df, var_oi=None, xvar_oi=[], tstart=None, interval=None,
                           window_size='10min', window_type='hanning', detrend='linear',
                           scaling='density', num_overlap=None):
    """
    Calculate power spectral density and cross power spectral density
    using welch method and return a new dataframe.
    The spectrum is calculated for the vars_oi and cross spectrum
    for the pairs of variables in xvars_oi. If both are None, then
    the spectrum is calculated for every column of the original
    dataframe.
    Notes:
    - Input can be a pandas series or dataframe
    - Output is a dataframe with frequency as index
    """
    from scipy.signal import welch, csd
    
    # Determine time scale
    timevalues = df.index.get_level_values(0)

    if isinstance(timevalues,pd.DatetimeIndex):
        timescale = pd.to_timedelta(1,'s')
    else:
        # Assuming time is specified in seconds
        timescale = 1

    # Determine tstart and interval if not specified
    if tstart is None:
        tstart = timevalues[0]
    if interval is None:
        interval = timevalues[-1] - timevalues[0]
    elif isinstance(interval,str):
        interval = pd.to_timedelta(interval)

    # Update timevalues
    inrange = (timevalues >= tstart) & (timevalues <= tstart+interval)
    timevalues = df.loc[inrange].index.get_level_values(0)

    # Determine sampling rate and samples per window
    dts = np.diff(timevalues.unique())/timescale
    dt  = np.nanmean(dts)

    if type(window_type) is str:
        nperseg = int( pd.to_timedelta(window_size)/pd.to_timedelta(dt,'s') )
    else:
        nperseg = len(window_type)
    assert(np.allclose(dts,dt)),\
        'Timestamps must be spaced equidistantly'

    # If input is series, convert to dataframe
    if isinstance(df,pd.Series):
        df = df.to_frame()

    # Backwards compatibility
    if not var_oi and not xvar_oi:
        var_oi = df.columns

    spectra = {}   
    for col in var_oi:
        # Computing psd for {col}
        f,P = welch(df.loc[inrange,col], fs=1./dt, nperseg=nperseg,
                    detrend=detrend,window=window_type,scaling=scaling,
                    noverlap=num_overlap)  
        spectra[col] = P
    
    for cols in xvar_oi:
        col1=cols[0]; col2=cols[1]
        # Computing cross psd for {col1} and {col2}
        f,P = csd(df.loc[inrange,col1], df.loc[inrange,col2], fs=1./dt, nperseg=nperseg,
                  detrend=detrend,window=window_type,scaling=scaling,
                  noverlap=num_overlap)
        spectra[col1+col2] = P
    
    spectra['frequency'] = f
    return pd.DataFrame(spectra).set_index('frequency')


def power_law(z,zref=80.0,Uref=8.0,alpha=0.2):
    return Uref*(z/zref)**alpha

def fit_powerlaw(df=None,z=None,U=None,zref=80.0,Uref=None):
    """Calculate power-law exponent to estimate shear.

    Parameters
    ==========
    df : pd.DataFrame, optional
        Calculate from data columns; index should be height values
    U : str or array-like, optional
        An array of wind speeds if dataframe 'df' is not provided speeds
    z : array-like, optional
        An array of heights if dataframe 'df' is not provided
    zref : float
        Power-law reference height
    Uref : float or array-like, optional
        Power-law reference wind speed; if not specified, then the wind
        speeds are evaluated at zref to get Uref

    Returns
    =======
    alpha : float or pd.Series
        Shear exponents
    R2 : float or pd.Series
        Coefficients of determination
    """
    from scipy.optimize import curve_fit
    # generalize all inputs
    if df is None:
        assert (U is not None) and (z is not None)
        df = pd.DataFrame(U, index=z)
    elif isinstance(df,pd.Series):
        df = pd.DataFrame(df)
    # make sure we're only working with above-ground values
    df = df.loc[df.index > 0]
    z = df.index
    logz = np.log(z) - np.log(zref)
    # evaluate Uref at zref, if needed
    if Uref is None:
        Uref = df.loc[zref]
    elif not hasattr(Uref, '__iter__'):
        Uref = pd.Series(Uref,index=df.columns)
    # calculate shear coefficient
    alpha = pd.Series(index=df.columns)
    R2 = pd.Series(index=df.columns)
    def fun(x,*popt):
        return popt[0]*x
    for col,U in df.iteritems():
        logU = np.log(U) - np.log(Uref[col])
        popt, pcov = curve_fit(fun,xdata=logz,ydata=logU,p0=0.14,bounds=(0,1))
        alpha[col] = popt[0]
        U = df[col]
        resid = U - Uref[col]*(z/zref)**alpha[col]
        SSres = np.sum(resid**2)
        SStot = np.sum((U - np.mean(U))**2)
        R2[col] = 1.0 - (SSres/SStot)
    return alpha.squeeze(), R2.squeeze()

def fit_power_law_alpha(z,U,zref=80.0,Uref=8.0):
    """DEPRECATED: use fit_powerlaw instead"""
    from scipy.optimize import curve_fit
    above0 = (z > 0)
    logz = np.log(z[above0]) - np.log(zref)
    logU = np.log(U[above0]) - np.log(Uref)
    fun = lambda logz,alpha: alpha*logz
    popt, pcov = curve_fit(fun, xdata=logz, ydata=logU,
                           p0=0.2, bounds=(0,np.inf))
    alpha = popt[0]
    resid = U - Uref*(z/zref)**alpha
    SSres = np.sum(resid**2)
    SStot = np.sum((U - np.mean(U))**2)
    R2 = 1.0 - (SSres/SStot)
    return alpha, R2

def lowess_mean(ds,win_size,lowess_delta):
    '''
    This will calculate the lowess mean with specified window size
    and lowess delta.
    ds : xarray dataset or data array
    win_size : float
    lowess_delta: float
    '''
    series_length = ds.data.size
    sm_frac = win_size/series_length
    exog = np.arange(len(ds.data))

    init_ds_means = True

    lowess_smth = lowess(ds.data, exog, 
                         frac=sm_frac, 
                         delta=lowess_delta)[:,1]
    return(lowess_smth)

def model4D_calcQOIs(ds,mean_dim,data_type='wrfout', mean_opt='static', lowess_delta=0, lowess_window=None):
    """
    Augment an a2e-mmc standard, xarrays-based, data structure of 
    4-dimensional model output with space-based quantities of interest

    Usage
    ====
    ds : mmc-4D standard xarray DataSet 
        The raw standard mmc-4D data structure 
    mean_dim : string 
        Dimension along which to calculate mean and fluctuating (perturbation) parts
    data_type : string
        Either 'wrfout' or 'ts' for tslist output
    mean_opt : string
        Which technique of calculating the mean do you want to use:
        static = one value (mean over mean_dim)
        lowess = smoothed mean (over mean_dim)
    lowess_delta : float
        delta in the lowess smoothing function. Expecting float relating to
        number of time steps in some time length to average over.
        e.g., wanting 30 min intervals with time step of 0.1 s would yeild
        lowess_delta = 1800.0*0.1 = 18000.0
        Setting lowess_delta = 0 means no linear averaging (default)
    """

    dim_keys = [*ds.dims.keys()]
    print('Calculating means... this may take a while.')
    if data_type == 'ts':
        var_keys = ['u','v','w','theta','wspd','wdir']
    else:
        var_keys = [*ds.data_vars.keys()]

    if mean_opt == 'static':
        print('calculating static means')
        ds_means = ds.mean(dim=mean_dim)
    elif mean_opt == 'lowess':
        print('calculating lowess means')
        init_ds_means = True
        for varn in var_keys:
            print(varn)
            if varn == 'wspd':
                var_str = '{:s}Mean'.format('U')
            else:
                var_str = '{:s}Mean'.format(varn)

            lowess_smth = np.zeros((ds.datetime.data.size, ds.nz.data.size, 
                                    ds.ny.data.size, ds.nx.data.size))
            loop_start = time.time()
            for kk in ds.nz.data:
                k_loop_start = time.time()
                var = ds[varn].isel(nz=kk).values
                for jj in ds.ny.data:
                    for ii in ds.nx.data:
                        lowess_smth[:,kk,jj,ii] = lowess_mean(var[:,jj,ii], 
                                                         win_size=lowess_window,
                                                         delta=lowess_delta)
                print('k-loop: {} seconds'.format(time.time()-k_loop_start))
                loop_end = time.time()
            print('total time: {} seconds'.format(loop_end - loop_start))
            if init_ds_means:
                ds_means = xr.Dataset({varn:(['datetime','nz','ny','nx'], lowess_smth)},
                                       coords=ds.coords)
                init_ds_means = False
            else:
                ds_means[varn] = (['datetime','nz','ny','nx'], lowess_smth)
    else:
        print('Please select "static" or "lowess"')
        return
    ds_perts = ds-ds_means

    ds['uMean'] = ds_means['u']
    ds['vMean'] = ds_means['v']
    ds['wMean'] = ds_means['w']
    ds['thetaMean'] = ds_means['theta']
    ds['UMean'] = ds_means['wspd']
    ds['UdirMean'] = ds_means['wdir']
    if data_type != 'ts':
        ds['pMean'] = ds_means['p']

    print('calculating variances / covariances...')
    ds['uu'] = ds_perts['u']**2
    ds['vv'] = ds_perts['v']**2
    ds['ww'] = ds_perts['w']**2
    ds['uv'] = ds_perts['u']*ds_perts['v']
    ds['uw'] = ds_perts['u']*ds_perts['w']
    ds['vw'] = ds_perts['v']*ds_perts['w']
    ds['wth'] = ds_perts['w']*ds_perts['theta']
    ds['UU'] = ds_perts['wspd']**2
    ds['Uw'] = ds_perts['wspd']*ds_perts['w']
    ds['TKE'] = 0.5*np.sqrt(ds['UU']+ds['ww'])
    ds.attrs['MEAN_OPT'] = mean_opt
    if mean_opt == 'lowess':
        ds.attrs['WINDOW_SIZE'] = lowess_window
        ds.attrs['LOWESS_DELTA'] = lowess_delta
    return ds

def model4D_spectra(ds,spectra_dim,average_dim,vert_levels,horizontal_locs,fld,fldMean):
    """
    Using an a2e-mmc standard, xarrays-based, data structure of 
    4-dimensional model output with space-based quantities of interest,
    calculate energy spectra at specified vertical indices and 
    streamwise horizontal indices, averaged over the time instances in ds.

    Usage
    ====
    ds : mmc-4D standard xarray DataSet 
        The raw standard mmc-4D data structure 
    spectra_dim : string 
        Dimension along which to calculate spectra
    average_dim : string 
        Dimension along which to average spectra
    vert_levels :
        vertical levels over which to calculate spectra
    horizontal_locs : 
        horizontal (non-spectra_dim) locations at which to calculate spectra
    fld : string
        Name of the field in the dataset tocalculate spectra of 
    fldMean : string
        Name of the mean of fld in the dataset
    """
    from scipy.signal import welch
    from scipy.signal.windows import hann, hamming

    print('Averaging spectra (in {:s}) over {:d} instances in {:s}'.format(
                                spectra_dim,ds.dims[average_dim],average_dim))
    nblock = ds.dims[spectra_dim]
    if 'y' in spectra_dim:
        dt = ds.attrs['DY']
    elif 'x' in spectra_dim:
        dt = ds.attrs['DX']
    elif spectra_dim == 'datetime':
        dt = float(ds.datetime[1].data - ds.datetime[0].data)/1e9
        
    fs = 1 / dt
    overlap = 0
    win = hamming(nblock, True) #Assumed non-periodic in the spectra_dim
    
    init_Puuf_cum = True

    for cnt_lvl,level in enumerate(vert_levels): # loop over levels
        print('grabbing a slice...')
        spec_start = time.time()
        series_lvl = ds[fld].isel(nz=level)-ds[fldMean].isel(nz=level)
        series_lvl.name = 'varn'
        print(time.time() - spec_start)
        for cnt_i,iLoc in enumerate(horizontal_locs): # loop over x
            for cnt,it in enumerate(range(ds.dims[average_dim])): # loop over y
                if spectra_dim == 'datetime':
                    series = series_lvl.isel(nx=iLoc,ny=it)
                    if (type(series) == xr.Dataset) or (type(series) == xr.DataArray):
                        series = series.to_dataframe()
                        for key in series.keys():
                            if key != 'varn':
                                series = series.drop([key],axis=1)
                    
                elif 'y' in spectra_dim:
                    series = series_lvl.isel(nx=iLoc,datetime=it)
                else:
                    print('Please choose spectral_dim of \'ny\', or \'datetime\'')
                #f, Pxxfc = welch(series, fs, window=win, noverlap=overlap, 
                #                 nfft=nblock, return_onesided=False, detrend='constant')
                #Pxxf = np.multiply(np.real(Pxxfc),np.conj(Pxxfc))
                
                Pxxf = power_spectral_density(series,window_type=win,detrend='constant')
                if it == 0:
                    if init_Puuf_cum:
                        Puuf_cum = np.zeros((len(vert_levels),len(horizontal_locs),len(Pxxf)))
                        init_Puuf_cum = False
                    Puuf_cum[cnt_lvl,cnt_i,:] = Pxxf.varn
                    sum_count = 1
                else:
                    Puuf_cum[cnt_lvl,cnt_i,:] += Pxxf.varn
                    sum_count += 1
    #Puuf = 2.0*(1.0/cnt)*Puuf_cum[:,:,:(np.floor(ds.dims[spectra_dim]/2).astype(int))]   ###2.0 is to account for the dropping of the negative side of the FFT 
    #f = f[:(np.floor(ds.dims[spectra_dim]/2).astype(int))]
    Puuf = (1.0/sum_count)*Puuf_cum
    f = Pxxf.index.get_level_values('frequency')
    return f,Puuf

def model4D_spatial_spectra(ds,spectra_dim,vert_levels,horizontal_locs,fld,fldMean):
    """
    Using an a2e-mmc standard, xarrays-based, data structure of 
    4-dimensional model output with space-based quantities of interest,
    calculate energy spectra at specified vertical indices and 
    streamwise horizontal indices, averaged over the time instances in ds.

    Usage
    ====
    ds : mmc-4D standard xarray DataSet 
        The raw standard mmc-4D data structure 
    spectra_dim : string 
        Dimension along which to calculate spectra
    vert_levels :
        vertical levels over which to calculate spectra
    horizontal_locs : 
        horizontal (non-spectra_dim) locations at which to calculate spectra
    fld : string
        Name of the field in the dataset tocalculate spectra of 
    fldMean : string
        Name of the mean of fld in the dataset
    """
    from scipy.signal import welch
    from scipy.signal.windows import hann, hamming

    print('Averaging spectra over {:d} time-instances'.format(ds.dims['datetime']))
    nblock = ds.dims[spectra_dim]
    if 'y' in spectra_dim:
        dt = ds.attrs['DY']
    elif 'x' in spectra_dim:
        dt = ds.attrs['DX']
    fs = 1 / dt
    overlap = 0
    win = hamming(nblock, True) #Assumed non-periodic in the spectra_dim
    Puuf_cum = np.zeros((len(vert_levels),len(horizontal_locs),ds.dims[spectra_dim]))

    cnt=0.0
    for it in range(ds.dims['datetime']):
        cnt_lvl = 0
        for level in vert_levels:
            cnt_i = 0
            for iLoc in horizontal_locs:
                series = ds[fld].isel(datetime=it,nz=level,nx=iLoc)-ds[fldMean].isel(datetime=it,nz=level,nx=iLoc)

                f, Pxxfc = welch(series, fs, window=win, noverlap=overlap, nfft=nblock, return_onesided=False, detrend='constant')
                Pxxf = np.multiply(np.real(Pxxfc),np.conj(Pxxfc))
                if it == 0:
                    Puuf_cum[cnt_lvl,cnt_i,:] = Pxxf
                else:
                    Puuf_cum[cnt_lvl,cnt_i,:] = Puuf_cum[cnt_lvl,cnt_i,:] + Pxxf
                    cnt_i = cnt_i+1
            cnt_lvl = cnt_lvl + 1
        cnt = cnt+1.0
    Puuf = 2.0*(1.0/cnt)*Puuf_cum[:,:,:(np.floor(ds.dims['ny']/2).astype(int))]   ###2.0 is to account for the dropping of the negative side of the FFT 
    f = f[:(np.floor(ds.dims['ny']/2).astype(int))]

    return f,Puuf

def model4D_cospectra(ds,spectra_dim,average_dim,vert_levels,horizontal_locs,fldv0,fldv0Mean,fldv1,fldv1Mean):
    """
    Using an a2e-mmc standard, xarrays-based, data structure of 
    4-dimensional model output with space-based quantities of interest,
    calculate cospectra from two fields at specified vertical indices and 
    streamwise horizontal indices, averaged over the dimension specified
    by average_dim.

    Usage
    ====
    ds : mmc-4D standard xarray DataSet 
        The raw standard mmc-4D data structure 
    spectra_dim : string 
        Dimension along which to calculate spectra
    average_dim : string 
        Dimension along which to averag the spectra
    vert_levels :
        vertical levels over which to caluclate spectra
    horizontal_locs : 
        horizontal (non-spectra_dim) locations at which to calculate spectra
    fldv0 : string
        Name of the first field in the dataset in desired cospectra of 
    fldv0Mean : string
        Name of the mean of fldv0 in the dataset
    fldv1 : string
        Name of the second field in the dataset in deisred cospectra  
    fldv1Mean : string
        Name of the mean of fldv1 in the dataset
    """
    from scipy.signal import welch
    from scipy.signal.windows import hann, hamming

    print('Averaging cospectra (in {:s}) over {:d} instances in {:s}'.format(
          spectra_dim,ds.dims[average_dim],average_dim))
    nblock = ds.dims[spectra_dim]
    if 'y' in spectra_dim:
        dt = ds.attrs['DY']
    elif 'x' in spectra_dim:
        dt = ds.attrs['DX']
    elif spectra_dim == 'datetime':
        dt = float(ds.datetime[1].data - ds.datetime[0].data)/1e9

    fs = 1 / dt
    overlap = 0
    win = hamming(nblock, True) #Assumed non-periodic in the spectra_dim
    Puuf_cum = np.zeros((len(vert_levels),len(horizontal_locs),ds.dims[spectra_dim]))
    for cnt_lvl,level in enumerate(vert_levels): # loop over levels
        spec_start = time.time()
        print('Grabbing slices in z')
        series0_lvl = ds[fldv0].isel(nz=level)-ds[fldv0Mean].isel(nz=level)
        series1_lvl = ds[fldv1].isel(nz=level)-ds[fldv1Mean].isel(nz=level)
        for cnt_i,iLoc in enumerate(horizontal_locs): # loop over x
            for cnt,it in enumerate(range(ds.dims[average_dim])): # loop over average dim
                if spectra_dim == 'datetime':
                    series0 = series0_lvl.isel(nx=iLoc,ny=it)
                    series1 = series1_lvl.isel(nx=iLoc,ny=it)
                elif 'y' in spectra_dim:
                    series0 = series0_lvl.isel(nx=iLoc,datetime=it)
                    series1 = series1_lvl.isel(nx=iLoc,datetime=it)
                f, Pxxfc0 = welch(series0, fs, window=win, noverlap=overlap, 
                            nfft=nblock, return_onesided=False, detrend='constant')
                f, Pxxfc1 = welch(series1, fs, window=win, noverlap=overlap, 
                            nfft=nblock, return_onesided=False, detrend='constant')
                Pxxf = (np.multiply(np.real(Pxxfc0),np.conj(Pxxfc1))+
                        np.multiply(np.real(Pxxfc1),np.conj(Pxxfc0)))
                if it == 0:
                    Puuf_cum[cnt_lvl,cnt_i,:] = Pxxf
                else:
                    Puuf_cum[cnt_lvl,cnt_i,:] = Puuf_cum[cnt_lvl,cnt_i,:] + Pxxf
    Puuf = 2.0*(1.0/cnt)*Puuf_cum[:,:,:(np.floor(ds.dims[spectra_dim]/2).astype(int))]  ###2.0 is to account for the dropping of the negative side of the FFT
    f = f[:(np.floor(ds.dims[spectra_dim]/2).astype(int))]

    return f,Puuf

def model4D_spatial_cospectra(ds,spectra_dim,vert_levels,horizontal_locs,fldv0,fldv0Mean,fldv1,fldv1Mean):
    """
    Using an a2e-mmc standard, xarrays-based, data structure of 
    4-dimensional model output with space-based quantities of interest,
    calculate cospectra from two fields at specified vertical indices and 
    streamwise horizontal indices, averaged over the time instances in ds.

    Usage
    ====
    ds : mmc-4D standard xarray DataSet 
        The raw standard mmc-4D data structure 
    spectra_dim : string 
        Dimension along which to calculate spectra
    vert_levels :
        vertical levels over which to caluclate spectra
    horizontal_locs : 
        horizontal (non-spectra_dim) locations at which to calculate spectra
    fldv0 : string
        Name of the first field in the dataset in desired cospectra of 
    fldv0Mean : string
        Name of the mean of fldv0 in the dataset
    fldv1 : string
        Name of the second field in the dataset in deisred cospectra  
    fldv1Mean : string
        Name of the mean of fldv1 in the dataset
    """
    from scipy.signal import welch
    from scipy.signal.windows import hann, hamming

    print('Averaging spectra over {:d} time-instances'.format(ds.dims['datetime']))
    nblock = ds.dims[spectra_dim]
    if 'y' in spectra_dim:
        dt = ds.attrs['DY']
    elif 'x' in spectra_dim:
        dt = ds.attrs['DX']
    fs = 1 / dt
    overlap = 0
    win = hamming(nblock, True) #Assumed non-periodic in the spectra_dim
    Puuf_cum = np.zeros((len(vert_levels),len(horizontal_locs),ds.dims[spectra_dim]))

    cnt=0.0
    for it in range(ds.dims['datetime']):
        cnt_lvl = 0
        for level in vert_levels:
            cnt_i = 0
            for iLoc in horizontal_locs:
                series0 = ds[fldv0].isel(datetime=it,nz=level,nx=iLoc)-ds[fldv0Mean].isel(datetime=it,nz=level,nx=iLoc)
                f, Pxxfc0 = welch(series0, fs, window=win, noverlap=overlap, nfft=nblock, return_onesided=False, detrend='constant')
                series1 = ds[fldv1].isel(datetime=it,nz=level,nx=iLoc)-ds[fldv1Mean].isel(datetime=it,nz=level,nx=iLoc)
                f, Pxxfc1 = welch(series1, fs, window=win, noverlap=overlap, nfft=nblock, return_onesided=False, detrend='constant')

                Pxxf = (np.multiply(np.real(Pxxfc0),np.conj(Pxxfc1))+np.multiply(np.real(Pxxfc1),np.conj(Pxxfc0)))
                if it == 0:
                    Puuf_cum[cnt_lvl,cnt_i,:] = Pxxf
                else:
                    Puuf_cum[cnt_lvl,cnt_i,:] = Puuf_cum[cnt_lvl,cnt_i,:] + Pxxf
                    cnt_i = cnt_i+1
            cnt_lvl = cnt_lvl + 1
        cnt = cnt+1.0
    Puuf = 2.0*(1.0/cnt)*Puuf_cum[:,:,:(np.floor(ds.dims['ny']/2).astype(int))]  ###2.0 is to account for the dropping of the negative side of the FFT
    f = f[:(np.floor(ds.dims['ny']/2).astype(int))]

    return f,Puuf

def model4D_pdfs(ds,pdf_dim,vert_levels,horizontal_locs,fld,fldMean,bins_vector):
    """
    Using an a2e-mmc standard, xarrays-based, data structure of 
    4-dimensional model output with space-based quantities of interest,
    calculate probability distributions at specified vertical indices and 
    streamwise horizontal indices, accumulated over the time instances in ds.

    Usage
    ====
    ds : mmc-4D standard xarray DataSet 
        The raw standard mmc-4D data structure 
    pdf_dim : string 
        Dimension along which to calculate probability distribution functions
    vert_levels :
        vertical levels over which to caluclate probability distribution functions
    horizontal_locs : 
        horizontal (non-pdf_dim) locations at which to calculate probability distribution functions
    fld : string
	Name of the field in the dataset to calculate pdfs on
    fldMean : string
	Name of the mean of fld in the dataset 
    """

    from scipy.stats import skew,kurtosis
    print('Accumulating statistics over {:d} time-instances'.format(ds.dims['datetime']))
    sk_vec=np.zeros((len(vert_levels),len(horizontal_locs)))
    kurt_vec=np.zeros((len(vert_levels),len(horizontal_locs)))
    hist_cum = np.zeros((len(vert_levels),len(horizontal_locs),bins_vector.size-1))
    cnt_lvl = 0
    for level in vert_levels:
        cnt_i = 0
        for iLoc in horizontal_locs:
            dist=np.ndarray.flatten(((ds[fld]).isel(nz=level,nx=iLoc)-(ds[fldMean]).isel(nz=level,nx=iLoc)).values)
            sk_vec[cnt_lvl,cnt_i]=skew(dist)
            kurt_vec[cnt_lvl,cnt_i]=kurtosis(dist)
            hist,bin_edges=np.histogram(dist, bins=bins_vector)
            hist_cum[cnt_lvl,cnt_i,:] = hist
            cnt_i = cnt_i+1
        cnt_lvl = cnt_lvl+1
#    cnt=0.0
#    for it in range(ds.dims['datetime']):
#        ##### If it seems like this is taking a long time, check progress occasionally by uncommenting 2-lines below
#        #if int((it/ds.dims['datetime'])%10*100)%10 == 0:
#        #    print('working...{:2d}% complete'.format(int((it/ds.dims['datetime'])%10*100)))
#        cnt_lvl = 0
#        for level in vert_levels:
#            cnt_i = 0
#            for iLoc in horizontal_locs:
#                y = (ds[fld].isel(datetime=it,nz=level,nx=iLoc)-ds[fldMean].isel(datetime=it,nz=level,nx=iLoc))
#                #y = np.ndarray.flatten(dist.isel(nz=level,nx=iLoc).values)
#                hist,bin_edges=np.histogram(y, bins=bins_vector)
#                if it is 0:
#                    hist_cum[cnt_lvl,cnt_i,:] = hist
#                else:
#                    hist_cum[cnt_lvl,cnt_i,:] = hist_cum[cnt_lvl,cnt_i,:] + hist
#                cnt_i = cnt_i+1
#            cnt_lvl = cnt_lvl+1
#        cnt = cnt+1.0

    return hist_cum, bin_edges, sk_vec, kurt_vec

def model4D_spatial_pdfs(ds,pdf_dim,vert_levels,horizontal_locs,fld,fldMean,bins_vector):
    """
    Using an a2e-mmc standard, xarrays-based, data structure of 
    4-dimensional model output with space-based quantities of interest,
    calculate probability distributions at specified vertical indices and 
    streamwise horizontal indices, aiccumulated over the time instances in ds.

    Usage
    ====
    ds : mmc-4D standard xarray DataSet 
        The raw standard mmc-4D data structure 
    pdf_dim : string 
        Dimension along which to calculate probability distribution functions
    vert_levels :
        vertical levels over which to caluclate probability distribution functions
    horizontal_locs : 
        horizontal (non-pdf_dim) locations at which to calculate probability distribution functions
    fld : string
	Name of the field in the dataset to calculate pdfs on
    fldMean : string
	Name of the mean of fld in the dataset 
    """

    from scipy.stats import skew,kurtosis
    print('Accumulating statistics over {:d} time-instances'.format(ds.dims['datetime']))
    sk_vec=np.zeros((len(vert_levels),len(horizontal_locs)))
    kurt_vec=np.zeros((len(vert_levels),len(horizontal_locs)))
    hist_cum = np.zeros((len(vert_levels),len(horizontal_locs),bins_vector.size-1))
    cnt_lvl = 0
    for level in vert_levels:
        cnt_i = 0
        for iLoc in horizontal_locs:
            dist=np.ndarray.flatten(((ds[fld]).isel(nz=level,nx=iLoc)-(ds[fldMean]).isel(nz=level,nx=iLoc)).values)
            sk_vec[cnt_lvl,cnt_i]=skew(dist)
            kurt_vec[cnt_lvl,cnt_i]=kurtosis(dist)
            cnt_i = cnt_i+1
        cnt_lvl = cnt_lvl+1
    cnt=0.0
    for it in range(ds.dims['datetime']):
        ##### If it seems like this is taking a long time, check progress occasionally by uncommenting 2-lines below
        #if int((it/ds.dims['datetime'])%10*100)%10 == 0:
        #    print('working...{:2d}% complete'.format(int((it/ds.dims['datetime'])%10*100)))
        cnt_lvl = 0
        for level in vert_levels:
            cnt_i = 0
            for iLoc in horizontal_locs:
                y = (ds[fld].isel(datetime=it,nz=level,nx=iLoc)-ds[fldMean].isel(datetime=it,nz=level,nx=iLoc))
                #y = np.ndarray.flatten(dist.isel(nz=level,nx=iLoc).values)
                hist,bin_edges=np.histogram(y, bins=bins_vector)
                if it == 0:
                    hist_cum[cnt_lvl,cnt_i,:] = hist
                else:
                    hist_cum[cnt_lvl,cnt_i,:] = hist_cum[cnt_lvl,cnt_i,:] + hist
                cnt_i = cnt_i+1
            cnt_lvl = cnt_lvl+1
        cnt = cnt+1.0

    return hist_cum, bin_edges, sk_vec, kurt_vec


def reference_lines(x_range, y_start, slopes, line_type='log'):
    '''
    This will generate an array of y-values over a specified x-range for
    the provided slopes. All lines will start from the specified
    location. For now, this is only assumed useful for log-log plots.
    x_range : array
        values over which to plot the lines (requires 2 or more values)
    y_start : float
        where the lines will start in y
    slopes : float or array
        the slopes to be plotted (can be 1 or several)
    '''
    if type(slopes)==float:
        y_range = np.asarray(x_range)**slopes
        shift = y_start/y_range[0]
        y_range = y_range*shift
    elif isinstance(slopes,(list,np.ndarray)):
        y_range = np.zeros((np.shape(x_range)[0],np.shape(slopes)[0]))
        for ss,slope in enumerate(slopes):
            y_range[:,ss] = np.asarray(x_range)**slope
            shift = y_start/y_range[0,ss]
            y_range[:,ss] = y_range[:,ss]*shift
    return(y_range)


def estimate_ABL_height(T=None,Tw=None,uw=None,sanitycheck=True,**kwargs):
    """Estimate the height of the atmospheric boundary layer (ABL) with
    a variety of methods. The recommended approach is Tw during convective
    conditions and uw during stable conditions.

    Parameters
    ==========
    All inputs should be multi-indexed pandas Series, unless otherwise
    specified, with the index levels being datetime (0) and height (1).
    T : 
        Estimate the height of the ABL from the potential temperature
        (T) profile. The height is given as where the gradient of
        potential temperature is greater than or equal to some threshold.
	Additional parameters:
        - threshold (default=0.065 K/m)
            Temperature gradient that describes the inversion layer.
        - zmin (default=0 m)
            Height above ground to start looking for the inversion.
    Tw :
        Estimate the height of the convective boundary layer from the
        instantaneous minima in vertical heat flux <T'w'>.
    uw :
        Estimate the height of the stable boundary layer as the height
        at which the tangential turbulent stress vanishes, where <u'w'>
        is the magnitude of the horizontal components. Additional
        parameters:
        - cutoff (default=0.05)
            Stress value from which the zero-stress height is
            extrapolated.
        Ref: Kosovic & Curry, JAS (2000)
    sanitycheck : boolean, optional
        Perform additional sanity checks (if any).
    kwargs : optional keywords
        Additional method-specific parameters.
    """
    ablh = None
    if T is not None:
        threshold = kwargs.get('threshold',0.065) # [K/m]
        zmin = kwargs.get('zmin',0) # [m]
        T = T.loc[T.index.get_level_values(1) >= zmin].unstack()
        heights = np.array(T.columns)
        dz = np.diff(heights)
        newheights = (heights[:-1] + heights[1:]) / 2
        dTdz = T.diff(axis=1).drop(columns=[heights[0]])
        dTdz.columns = newheights
        dTdz = dTdz.divide(dz, axis=1)
        ablh = dTdz[dTdz >= threshold].apply(lambda s: s.first_valid_index(), axis=1)
    elif Tw is not None:
        ablh = Tw.unstack().idxmin(axis=1)
        if sanitycheck:
            Tw_at_ablh = Tw.loc[[(t,z) for t,z in ablh.iteritems()]]
            assert np.all(Tw_at_ablh <= 0)
    elif uw is not None:
        # assume the turbulent stress maxima occur near the surface and
        # equal u*
        unstacked = uw.unstack()
        ustar = unstacked.max(axis=1)
        uw_norm = unstacked.divide(ustar, axis=0)
        cutoff = kwargs.get('cutoff',0.05)
        z_near0 = uw_norm[uw_norm <= cutoff].apply(lambda s: s.first_valid_index(), axis=1)
        z_near0 = z_near0.fillna(method='bfill').fillna(method='ffill')
        # get near-zero value of uw for extrapolation
        uw_norm = uw_norm.stack(dropna=False)
        uw_norm_near0 = uw_norm.loc[[(t,z) for t,z in z_near0.iteritems()]]
        if sanitycheck:
            assert np.all(uw_norm_near0.loc[~pd.isna(uw_norm_near0)] >= 0) 
        # extrapolate
        ablh = z_near0 / (1 - uw_norm_near0)
        ablh = ablh.reset_index(level=1)[0]
    else:
        raise ValueError('No valid inputs provided')
    ablh.name = 'ABLheight'
    return ablh

def get_nc_file_times(f_dir,
                      f_grep_str,
                      decode_times=True,
                      time_dim='time',
                      get_time_from_fname=False,
                      f_split=[],
                      time_pos=[],
                      time_fmt='%Y%m%d'):
    '''
    Get times from netCDF files and returns dictionary of times associated with the file that it's in:
    dict{'time' : 'file_path'}. This uses xarray to find the times.
    
    This is useful for when you're using different NetCDF datasets that have non-uniform time 
    conventions (i.e., some have 1 time per file, others have multiple.)
    
    f_dir : str
        path to files
    f_grep_str : str
        string to grep the file - should include '*'
    decode_times : bool
        (Default=True) If you want xarray to decode the times (if xarray cannot decode the time, set 
        this to False)
    time_dim : str
        (Default='time') time dimension name
    get_time_from_fname : bool
        if there is no time in the file, you can use the following options to parse the file name
        f_split : list
            The strings (in order) for which the file name should be parsed
        time_pos : list (same dimension as f_split)
            After the string has been split, which index should be taken. Must be same dimension and
            order as f_split to work properly
        time_fmt : str
            (Default '%Y%m%d') Format for the datetime in file.
    '''
    files = sorted(glob.glob('{}{}'.format(f_dir,f_grep_str)))
    num_files = len(files)
    file_times = {}

    for ff,fname in enumerate(files): 
        ncf = xr.open_dataset(fname,decode_times=decode_times)

        #ncf = ncdf(fname,'r')

        if get_time_from_fname:
            assert f_split != [], 'Need to specify how to split the file name.'
            assert time_pos != [], 'Need to specify index of time string after split.'
            f_name = fname.replace(f_dir,'')
            assert len(f_split) == len(time_pos), 'f_split (how to parse the file name) and time_pos (index of time string is after split) must be same size.'
            for split,pos in zip(f_split,time_pos):
                f_name = f_name.split(split)[pos]
            
            f_time = [datetime.strptime(f_name,time_fmt)]
        else:
            if not decode_times:
                nc_times = ncf[time_dim][:].data
                f_time = []
                for ff,nc_time in enumerate(nc_times):
                    time_start = pd.to_datetime(ncf[time_dim].units.replace('seconds since ',''))            
                    f_time.append(datetime(time_start.year, time_start.month, time_start.day) + timedelta(seconds=int(nc_time)))
            else:
                f_time = ncf[time_dim].data
        for ft in f_time:
            ft = pd.to_datetime(str(ft))
            file_times[ft] = fname
    return (file_times)


def calc_spectra(data,
                 var_oi=None,
                 xvar_oi=None,
                 spectra_dim=None,
                 average_dim=None,
                 level_dim=None,
                 level=None,
                 window='hamming',
                 number_of_windows=1,
                 window_length=None,
                 window_overlap_pct=None,
                 detrend='constant',
                 tstart=None,
                 interval=None
                 ):
    
    '''
    Calculate spectra using the Welch function or cross spectra using the cross
    spectral density function. This code uses the power_spectral_density function
    from helper_functions.py. This function accepts either xarray dataset or
    dataArray, or pandas dataframe. Dimensions must be 4 or less (time, x, y, z).
    Returns a xarray dataset with the PSD of all of the variables in the original
    dataset (f(average_dim, level, frequency/wavelength)) and the frequency 
    or wavelength variables. Alterntively, the user can specify a subset of variables
    for the PSD to be computed from using `var_oi` and pairs of variables for cross
    PSD using `xvar_oi`. Averages of PSD and cross PSD over time or space can easily
    be done with xarray.Dataset.mean(dim='[dimension_name]').
    
    Parameters
    ==========
    data : xr.Dataset, xr.DataArray, or pd.dataframe
        The data that spectra should be calculated over
    var_oi : str, or list
        Variable(s) of interest - what variable(s) should PSD be computed from.
<<<<<<< HEAD
=======
    xvar_oi : tuple of str, or list of tuples of str
        Variable(s) of interest for cross PSD - what pair(s) of variables should
        the cross PSD be computed from
>>>>>>> e979e1d9
    spectra_dim : str
        Name of the dimension that the variable spans for spectra to be 
        computed. E.g., if you want time spectra, this should be something like
        'time' or 'datetime', if you want spatial spectra, this should be 'x' or 
        'y' (or for WRF, 'south_north' / 'west_east')
    average_dim : str
        Which dimension should be looped over for averaging. Name should be
        similar to what is described in spectra_dim
    level_dim : str (optional)
        If you have a third dimension that you want to loop over, specify the
        dimension name here. E.g., if you want to calculate PSD at several
        heights, level_dim = 'height_dim'
    level : list, array, int (optional)
        If there is a level_dim, what levels should be looped over. Default is 
        the length of level_dim.
    window : 'hamming' or specific window (optional)
        What window should be used for the PSD calculation? If None, no window
        is used in the Welch function (window is all 1's).
    number_of_windows : int (optional)
        Number of windows - determines window length as signal length / int
    window_length : int or str (optional)
        Alternative to number_of_windows, you can directly specify the length
        of the windows as an integer or as a string to be converted to a 
        time_delta. This will overwrite number_of_windows. If using time_delta,
        the window_length cannot be shorter than the data frequency.
    overlap_percent : int (optional)
        Percentage of data overlap with respect to window length.
    detrend : str (optional)
        Should the data be detrended (constant, linear, etc.). See Welch 
        function for more details.
    tstart : datetime (optional)
        If calculating the spectra over only a portion of the data, when will
        the series start (only available for timeseries at the moment).
    interval : str (optional)
        If calculating the spectra over only a portion of the data, how long
        of a segment is considered (only available for timeseries at the 
        moment).
        
        
    Example Call
    ============
    
    psd = calc_spectra(data,                       # data read in with xarray 
                       var_oi='W',                # PSD of 'W' to be computed
                       xvar_oi=[('U','V'),('U','W')] # cross PSD of UV and UW
                       spectra_dim='west_east',     # Take the west-east line
                       average_dim='south_north',  # Average over north/south
                       level_dim='bottom_top_stag', # Compute over each level
                       level=None)    # level defaults to all levels in array
    
    '''
    from scipy.signal.windows import hamming

    # Datasets, DataArrays, or dataframes
    if not isinstance(data,xr.Dataset):
        if isinstance(data,pd.DataFrame):
            data = data.to_xarray()
        elif isinstance(data,xr.DataArray):
            if data.name is None:
                data.name = var_oi
            data = data.to_dataset()
        else:
            raise ValueError('unsupported type: {}'.format(type(data)))

    for xr_dim in list(data.dims):
        if xr_dim not in list(data.coords):
            data = data.assign_coords({xr_dim:np.arange(len(data[xr_dim]))})

    # Get index for frequency / wavelength:
    spec_index = data.coords[spectra_dim]
    dX = (spec_index.data[1] - spec_index.data[0])
    if isinstance(dX,(pd.Timedelta,np.timedelta64)):
        dX = pd.to_timedelta(dX)#.total_seconds()
    else:
        dX = float(dX)

    # Window length specification:
    if window_length is not None:
        if (isinstance(window_length,str)):
            if isinstance(dX,(pd.Timedelta,np.timedelta64)):
                try:
                    dwindow = pd.to_timedelta(window_length)
                except:
                    raise ValueError('Cannot convert {} to timedelta'.format(window_length))

                if dwindow < dX:
                    raise ValueError('window_length is smaller than data time spacing')
                nblock = int( dwindow/dX )
            else:
                raise ValueError('window_length given as timedelta, but spectra_dim is not datetime...')
        else:
            nblock = int(window_length)
    else:
        nblock = int((len(data[spectra_dim].data))/number_of_windows)

    # Create window:
    if window is None:
        window = np.ones(nblock)
    elif (window == 'hamming') or (window == 'hanning'):
        window = hamming(nblock, True) #Assumed non-periodic in the spectra_dim    

    # Calculate number of overlapping points:
    if window_overlap_pct is not None:
        if window_overlap_pct > 1:
            window_overlap_pct /= 100.0
        num_overlap = int(nblock*window_overlap_pct)
    else:
        num_overlap = None

    # Make sure 'level' is iterable:
    if level is None:
        if level_dim is not None:
            level = data[level_dim].data[:]
        else:
            level = [None]
    elif isinstance(level,(int,float)):
        level = [level]
    level = list(level)
    n_levels = len(level)

    # Make sure variables of interest are lists
    var_oi = [var_oi] if type(var_oi) is str else var_oi
    if var_oi==None:
        var_oi=[]
    xvar_oi = [xvar_oi] if type(xvar_oi) is tuple else xvar_oi

    # Flatten the cross PSD vars of interest
    if xvar_oi != None:
        xvar_oi_flatten = [var for pairs in xvar_oi for var in pairs]
    else:
        xvar_oi = []
        xvar_oi_flatten=[]

    if average_dim is None:
        average_dim_data = [None]
    else:
        average_dim_data = data[average_dim]

    for ll,lvl in enumerate(level):
        if lvl is not None:
            spec_dat_lvl = data.sel({level_dim:lvl},method='nearest')
            lvl = spec_dat_lvl[level_dim].data
        else:
            spec_dat_lvl = data.copy()
        for ad,avg_dim in enumerate(average_dim_data):
            if avg_dim is not None:
                spec_dat = spec_dat_lvl.sel({average_dim:avg_dim})
            else:
                spec_dat = spec_dat_lvl.copy()
            if len(list(spec_dat.dims)) > 1:
                dim_list = list(spec_dat.dims)
                dim_list.remove(spectra_dim)
                assert len(dim_list) == 1, 'There are too many dimensions... drop one of {}'.format(dim_list)
                assert len(spec_dat[dim_list[0]].data) == 1, 'Not sure how to parse this dimension, {}, reduce to 1 or remove'.format(dim_list)
                spec_dat = spec_dat.squeeze()
<<<<<<< HEAD

            varsToDrop = set(spec_dat.variables.keys()) \
                       - set([spectra_dim] if type(spectra_dim) is str else spectra_dim) \
                       - set([var_oi] if type(var_oi) is str else var_oi)
            spec_dat = spec_dat.drop(list(varsToDrop))

            spec_dat_df = spec_dat[var_oi].to_dataframe()
            
=======
            varsToDrop = set(spec_dat.variables.keys()) \
                       - set([spectra_dim] if type(spectra_dim) is str else spectra_dim) \
                       - set(var_oi) \
                       - set(xvar_oi_flatten)
            spec_dat = spec_dat.drop(list(varsToDrop))

            spec_dat_df = spec_dat.to_dataframe()

>>>>>>> e979e1d9
            psd = power_spectral_density(spec_dat_df,
                                         var_oi=var_oi,
                                         xvar_oi=xvar_oi,
                                         window_type=window,
                                         detrend=detrend,
                                         num_overlap=num_overlap,
                                         tstart=tstart,interval=interval)
            psd = psd.to_xarray()
            if avg_dim is not None:
                psd = psd.assign_coords(**{average_dim:1})
                psd[average_dim] = avg_dim.data            
                psd = psd.expand_dims(average_dim)

                if ad == 0:
                    psd_level = psd
                else:
                    psd_level = psd.combine_first(psd_level)
            else:
                psd_level = psd

        if level_dim is not None:
            psd_level = psd_level.assign_coords(**{level_dim:1})
            psd_level[level_dim] = lvl#.data            
            psd_level = psd_level.expand_dims(level_dim)

        if ll == 0:
            psd_f = psd_level
        else:
            psd_f = psd_level.combine_first(psd_f)
<<<<<<< HEAD
    return(psd_f)
=======
    return(psd_f)
>>>>>>> e979e1d9
<|MERGE_RESOLUTION|>--- conflicted
+++ resolved
@@ -1123,12 +1123,9 @@
         The data that spectra should be calculated over
     var_oi : str, or list
         Variable(s) of interest - what variable(s) should PSD be computed from.
-<<<<<<< HEAD
-=======
     xvar_oi : tuple of str, or list of tuples of str
         Variable(s) of interest for cross PSD - what pair(s) of variables should
         the cross PSD be computed from
->>>>>>> e979e1d9
     spectra_dim : str
         Name of the dimension that the variable spans for spectra to be 
         computed. E.g., if you want time spectra, this should be something like
@@ -1284,16 +1281,6 @@
                 assert len(dim_list) == 1, 'There are too many dimensions... drop one of {}'.format(dim_list)
                 assert len(spec_dat[dim_list[0]].data) == 1, 'Not sure how to parse this dimension, {}, reduce to 1 or remove'.format(dim_list)
                 spec_dat = spec_dat.squeeze()
-<<<<<<< HEAD
-
-            varsToDrop = set(spec_dat.variables.keys()) \
-                       - set([spectra_dim] if type(spectra_dim) is str else spectra_dim) \
-                       - set([var_oi] if type(var_oi) is str else var_oi)
-            spec_dat = spec_dat.drop(list(varsToDrop))
-
-            spec_dat_df = spec_dat[var_oi].to_dataframe()
-            
-=======
             varsToDrop = set(spec_dat.variables.keys()) \
                        - set([spectra_dim] if type(spectra_dim) is str else spectra_dim) \
                        - set(var_oi) \
@@ -1302,7 +1289,6 @@
 
             spec_dat_df = spec_dat.to_dataframe()
 
->>>>>>> e979e1d9
             psd = power_spectral_density(spec_dat_df,
                                          var_oi=var_oi,
                                          xvar_oi=xvar_oi,
@@ -1332,8 +1318,4 @@
             psd_f = psd_level
         else:
             psd_f = psd_level.combine_first(psd_f)
-<<<<<<< HEAD
-    return(psd_f)
-=======
-    return(psd_f)
->>>>>>> e979e1d9
+    return(psd_f)