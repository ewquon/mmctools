'''
  What it does: This dictionary contains functions for reading,
                manipulating, and probing WRF (or netCDF) files.

  Who made it: patrick.hawbecker@nrel.gov
  When: 5/11/18

  Notes:
  - Utility functions should automatically handle input data in either
    netCDF4.Dataset or xarray.Dataset formats.
  - TODO: as needed, replace these calls with appropriate calls to the
    wrf-python module

'''
from __future__ import print_function
import os, glob
import numpy as np
import matplotlib.pyplot as plt
import pandas as pd
from datetime import datetime
import netCDF4
import xarray as xr
from scipy.spatial import KDTree
from scipy.interpolate import interp1d, LinearNDInterpolator
import wrf as wrfpy

# List of default WRF fields for extract_column_from_wrfdata
default_3D_fields = ['U10','V10','T2','TSK','UST','PSFC','HFX','LH','MUU','MUV','MUT']
default_4D_fields = ['U','V','W','T',
                     'RU_TEND','RU_TEND_ADV','RU_TEND_PGF','RU_TEND_COR','RU_TEND_PHYS',
                     'RV_TEND','RV_TEND_ADV','RV_TEND_PGF','RV_TEND_COR','RV_TEND_PHYS',
                     'T_TEND_ADV',]

# Time-series output variables
# https://github.com/a2e-mmc/WRF/blob/master/run/README.tslist
ts_header = [
    'dom',    # grid ID
    'time',   # forecast time in hours
    'tsID',   # time series ID
    'locx',   # grid location x (nearest grid to the station)
    'locy',   # grid location y (nearest grid to the station)
    'T2',     # 2 m Temperature [K]
    'q2',     # 2 m vapor mixing ratio [kg/kg]
    'u10',    # 10 m U wind (earth-relative)
    'v10',    # 10 m V wind (earth-relative)
    'PSFC',   # surface pressure [Pa]
    'LWd',    # downward longwave radiation flux at the ground (downward is positive) [W/m^2]
    'SWd',    # net shortwave radiation flux at the ground (downward is positive) [W/m^2]
    'HFX',    # surface sensible heat flux (upward is positive) [W/m^2]
    'LFX',    # surface latent heat flux (upward is positive) [W/m^2]
    'TSK',    # skin temperature [K]
    'SLTtop', # top soil layer temperature [K]
    'RAINC',  # rainfall from a cumulus scheme [mm]
    'RAINNC', # rainfall from an explicit scheme [mm]
    'CLW',    # total column-integrated water vapor and cloud variables
]

def _get_dim(wrfdata,dimname):
    """Returns the specified dimension, with support for both netCDF4
    and xarray
    """
    if isinstance(wrfdata, netCDF4.Dataset):
        try:
            return wrfdata.dimensions[dimname].size
        except KeyError:
            print('No {:s} dimension'.format(dimname))
            return None
    elif isinstance(wrfdata, xr.Dataset):
        try:
            return wrfdata.dims[dimname]
        except KeyError:
            print('No {:s} dimension'.format(dimname))
            return None
    else:
        raise AttributeError('Unexpected WRF data type')

def _get_dim_names(wrfdata,dimname):
    """Returns dimension names of the specified variable,
    with support for both netCDF4 and xarray
    """
    if isinstance(wrfdata, netCDF4.Dataset):
        try:
            return wrfdata.variables[dimname].dimensions
        except KeyError:
            print('No {:s} dimension'.format(dimname))
            return None
    elif isinstance(wrfdata, xr.Dataset):
        try:
            return wrfdata.variables[dimname].dims
        except KeyError:
            print('No {:s} dimension'.format(dimname))
            return None
    else:
        raise AttributeError('Unexpected WRF data type')

def _get_var(wrfdata,varname):
    """Returns the specified variable, with support for both netCDF4
    and xarray
    """
    if isinstance(wrfdata, netCDF4.Dataset):
        try:
            return wrfdata.variables[varname][:]
        except KeyError:
            print('No variable {:s}'.format(varname))
            return None
    elif isinstance(wrfdata, xr.Dataset):
        try:
            return wrfdata.variables[varname].values
        except KeyError:
            print('No variable {:s}'.format(varname))
            return None
    else:
        raise AttributeError('Unexpected WRF data type')

def get_wrf_dims(wrfdata):
    ''' Find the dimensions of the given WRF file'''
    nx = _get_dim(wrfdata,'west_east')
    ny = _get_dim(wrfdata,'south_north')
    nz = _get_dim(wrfdata,'bottom_top')
    nt = _get_dim(wrfdata,'Time')
    return nt,nz,ny,nx

def get_height(wrfdata,timevarying=False,avgheight=False):
    '''
    Get heights for all [time,]height,latitude,longitude
    If `timevarying` is False, return height for first timestamp if
    `avgheight` is False, otherwise return the average height over all
    times.
    '''
    ph  = _get_var(wrfdata,'PH') # dimensions: (Time, bottom_top_stag, south_north, west_east)
    phb = _get_var(wrfdata,'PHB') # dimensions: (Time, bottom_top_stag, south_north, west_east)
    hgt = _get_var(wrfdata,'HGT') # dimensions: (Time, south_north, west_east)
    zs  = ((ph+phb)/9.81) - hgt[:,np.newaxis,:,:]
    z = unstagger(zs,axis=1)
    if timevarying:
        return z,zs
    elif avgheight:
        return np.mean(z,axis=0), np.mean(zs,axis=0)
    else:
        return z[0,...], zs[0,...]

def get_height_at_ind(wrfdata,j,i):
    '''Get model height at a specific j,i'''
    nt = _get_dim(wrfdata,'Time')
    nz = _get_dim(wrfdata,'bottom_top')
    if nt == 1:
        ph  = wrfdata.variables['PH'][0,:,j,i]
        phb = wrfdata.variables['PHB'][0,:,j,i]
        hgt = wrfdata.variables['HGT'][0,j,i]
        zs  = ((ph+phb)/9.81) - hgt
        z   = (zs[1:] + zs[:-1])*0.5
    else:
        zs = np.zeros((nt,nz+1))
        for tt in range(0,nt):
            ph  = wrfdata.variables['PH'][tt,:,j,i]
            phb = wrfdata.variables['PHB'][tt,:,j,i]
            hgt = wrfdata.variables['HGT'][tt,j,i]
            zs[tt,:] = ((ph+phb)/9.81) - hgt
        z  = (zs[:,1:] + zs[:,:-1])*0.5
    return z,zs

def get_unstaggered_var(wrfdata,varname):
    '''
    Extracts and unstaggers the specified variable
    '''
    var = _get_var(wrfdata,varname)
    if var is None:
        return None
    # Use dimension name to determine stagerred axis (staggered dimension name contain 'stag')
    stag_axs = [dim.endswith('_stag') for dim in _get_dim_names(wrfdata,varname)]
    assert(stag_axs.count(True) in [0,1]), \
        'Multiple staggered axis not supported (field ='+field+')'
    try:
        return unstagger(var,stag_axs.index(True))
    except ValueError:
        return var

def get_wrf_files(dpath='.',prefix='wrfout',returnFileNames=True,
                  fullpath=False,sort=True):
    '''
    Return all files from a given directory starting with "prefix"
    dpath = file directory; prefix = file string structure (e.g. 'wrfout')
    '''
    nwrffs = glob.glob(os.path.join(dpath,prefix+'*'))
    nt = np.shape(nwrffs)[0]
    if returnFileNames==True:
        if not fullpath:
            nwrffs = [ os.path.split(fpath)[-1] for fpath in nwrffs ]
        if sort:
            nwrffs.sort()
        return nwrffs,nt
    else:
        return nt

def latlon(wrfdata):
    '''Return latitude and longitude'''
    lat = wrfdata.variables['XLAT'][0,:,:]
    lon = wrfdata.variables['XLONG'][0,:,:]
    return lat,lon


# - - - - - - - - - - - - - - - - - - - - - - - #
#               TOWER UTILITIES                 #
# - - - - - - - - - - - - - - - - - - - - - - - #
def get_tower_header(header_line):
    header = {'longname' : header_line[:26].strip(),
              'domain'   : int(header_line[26:28]),
              'tsid'     : int(header_line[28:31]),
              'abbr'     : header_line[31:37].strip(),
              'lat'      : float(header_line[39:46]),
              'lon'      : float(header_line[47:55]),
              'loci'     : int(header_line[58:62]),
              'locj'     : int(header_line[63:67]),
              'gridlat'  : float(header_line[70:77]),
              'gridlon'  : float(header_line[78:86]),
              'stationz' : float(header_line[88:94])
             }
    return (header)


def get_tower_names(fdir,tstr):
    '''Get the names and locations of all towers in directory (fdir)'''
    f = open('%s%s' % (fdir,tstr))
    nt = sum(1 for line in f)-3; f.close()
    f = open('%s%s' % (fdir,tstr))
    f.readline(); f.readline(); f.readline()
    tname = []; tij = np.zeros((2,nt))
    for tt in range(0,nt):
        line = f.readline().split()
        tname.append(line[1])
        tij[0,tt] = line[2]; tij[1,tt] = line[3]
    return tname,tij

def twrloc_ij(twr_file_name):
    '''Get the i,j location of the given tower'''
    if twr_file_name[-4:-1] == '.d0':
        twr_file_name = '{}.TS'.format(twr_file_name)
    twr = open(twr_file_name,'r')
    header_line = twr.readline()
    twr.close()
    header = get_tower_header(header_line)
    stni = int(header['loci']) - 1
    stnj = int(header['locj']) - 1
    return stni,stnj

def twrloc_ll(twr_file_name):
    '''Get the lat/lon location of the given tower'''
    twr = open(twr_file_name,'r')
    header = twr.readline().replace('(',' ').replace(')',' ').replace(',',' ').split()
    twr.close()
    stnlon = float(header[9])
    stnlat = float(header[8])
    return stnlat,stnlon

class Tower():
    ''' 
    Tower class: put tower data into an object variable
    '''

    standard_names = {
        'uu': 'u',
        'vv': 'v',
        'ww': 'w',
        'th': 'theta', # virtual potential temperature
    }

    def __init__(self,fstr,varlist=None):
        """The file-path string should be:
            '[path to towers]/[tower abrv.].d0[domain].*'
        """
        self.time = None
        self.nt = None
        self.nz = None
        self._getvars(fstr,requested_varns=varlist)
        self._getdata()

    def _getvars(self,fstr,requested_varns=None):
        if not fstr.endswith('*'): fstr += '*'
        if requested_varns is None:
            self.filelist = glob.glob(fstr)
            self.nvars = len(self.filelist)
            self.varns = [
                fpath.split('.')[-1] for fpath in self.filelist
            ]
        else:
            self.filelist = []
            self.varns = []
            # convert to uppercase per WRF convention
            requested_varns = [ varn.upper() for varn in requested_varns ]
            # check that requested var names were found in the path
            for varn in requested_varns:
                files = glob.glob(fstr+varn)
                if len(files) == 0:
                    print('requested variable',varn,'not available in file path')
                else:
                    assert (len(files)==1), \
                            'found multiple files for {:s}: {:s}'.format(varn,files)
                    self.varns.append(varn)
                    self.filelist.append(files[0])

    def _getdata(self): # Get all the data
        for varn,fpath in zip(self.varns, self.filelist):
            # Get number of times,heights
            with open(fpath) as f:
                for nt,line in enumerate(f.readlines()): pass

            # Read profile data
            if varn != 'TS': # TS is different structure...
                nz = len(line.split()) - 1
                # Open again for reading
                with open(fpath) as f:
                    self.header = f.readline().split() # Header information
                    data = pd.read_csv(f,delim_whitespace=True,header=None).values
                var = data[:,1:]
                setattr(self, varn.lower(), var)
                if self.time is None:
                    self.time = data[:,0]
                else:
                    assert np.all(self.time == data[:,0]), 'tower data at different times'
                if self.nt is None:
                    self.nt = nt # Number of times
                else:
                    assert (self.nt == nt), 'tower data has different number of times'
                if self.nz is None:
                    self.nz = nz # Number of heights
                else:
                    assert (self.nz == nz), 'tower data has different number of heights'

            # Read surface variables (no height component)
            elif varn == 'TS':
                nv = len(line.split()) - 2
                with open(fpath) as f:
                    # Fortran formatted output creates problems when the
                    #   time-series id is 3 digits long and blends with the
                    #   domain number...
                    # FMT='(A26,I2,I3,A6,A2,F7.3,A1,F8.3,A3,I4,A1,I4,A3,F7.3,A1,F8.3,A2,F6.1,A7)')
                    # idx:  0   26 28 31 37,  39,46,  47,55,58,62,63,67,  70,77,  78,86,  88,94
                    header = f.readline()
                    self.longname = header[:26].strip()
                    self.domain   = int(header[26:28])
                    self.tsid     = int(header[28:31])
                    self.abbr     = header[31:37].strip()
                    self.lat      = float(header[39:46])
                    self.lon      = float(header[47:55])
                    self.loci     = int(header[58:62])
                    self.locj     = int(header[63:67])
                    self.gridlat  = float(header[70:77])
                    self.gridlon  = float(header[78:86])
                    self.stationz = float(header[88:94])
                    tsdata = pd.read_csv(f,delim_whitespace=True,header=None,names=ts_header)
                    tsdata = tsdata.drop(columns=['dom','time','tsID','locx','locy'])
                    for name,col in tsdata.iteritems(): 
                        setattr(self, name.lower(), col.values)
                    self.ts_varns = list(tsdata.columns)

    def to_dataframe(self,start_time,
                     time_unit='h',time_step=None,
                     heights=None,height_var='height',agl=False,
                     exclude=['ts']):
        """Convert tower time-height data into a dataframe.
        
        Parameters
        ----------
        start_time: str or pd.Timestamp
            The datetime index is constructed from a pd.TimedeltaIndex
            plus this start_time, where the timedelta index is formed by
            the saved time array.
        time_unit: str, optional
            Timedelta unit for constructing datetime index, only used if
            time_step is None.
        time_step: float or None, optional
            Time-step size, in seconds, to override the output times in
            the data files. Used in conjunction with start_time to form
            the datetime index. May be useful if times in output files
            do not have sufficient precision.
        heights : array-like or None, optional
            If None, then use integer levels for the height index,
            otherwise interpolate to the same heights at all times.
        height_var : str, optional
            Name of attribute with actual height values to form the
            height index. If heights is None, then this must match the
            number of height levels; otherwise, this may be constant
            or variable in time.
        agl : bool, optional
            Heights by default are specified above sea level; if True,
            then the "stationz" attribute is used to convert to heights
            above ground level (AGL).  This only applies if heights are
            specified.
        exclude : list, optional
            List of fields to excldue from the output dataframe. By
            default, the surface time-series data ('ts') are excluded.
        """
        # convert varname list to lower case
        varns0 = [ varn.lower() for varn in self.varns ]
        # remove excluded vars
        varns = [ varn for varn in varns0 if not varn in exclude ]
        # setup index
        start_time = pd.to_datetime(start_time)
        if time_step is None:
            times = start_time + pd.to_timedelta(self.time, unit=time_unit)
            times.name = 'datetime'
        else:
            timestep = pd.to_timedelta(time_step, unit='s')
            endtime = start_time + self.nt*timestep + pd.to_timedelta(np.round(self.time[0],decimals=1),unit='h')
            times = pd.date_range(start=start_time+timestep+pd.to_timedelta(np.round(self.time[0],decimals=1),unit='h'),
                                  end=endtime,
                                  periods=self.nt,
                                  name='datetime')
        # combine (and interpolate) time-height data
        # - note 1: self.[varn].shape == self.height.shape == (self.nt, self.nz)
        # - note 2: arraydata.shape == (self.nt, len(varns)*self.nz)
        arraydata = np.concatenate(
            [ getattr(self,varn) for varn in varns ], axis=1
        )
        if heights is None:
            if hasattr(self, height_var):
                # heights (constant in time) were separately calculated
                z = getattr(self, height_var)
                assert (len(z.shape) == 1) and (len(z) == self.nz), \
                        'tower '+height_var+' attribute should correspond to fixed height levels'
            else:
                # heights will be an integer index
                z = np.arange(self.nz)
            columns = pd.MultiIndex.from_product([varns,z],names=[None,'height'])
            df = pd.DataFrame(data=arraydata,index=times,columns=columns).stack()
        else:
            from scipy.interpolate import interp1d
            z = np.array(heights)
            zt = getattr(self, height_var)
            if agl:
                zt -= self.stationz
            if len(zt.shape) == 1:
                # approximately constant height (with time)
                assert len(zt) == self.nz
                columns = pd.MultiIndex.from_product([varns,zt],names=[None,'height'])
                df = pd.DataFrame(data=arraydata,index=times,columns=columns).stack()
                # now unstack the times to get a height index
                unstacked = df.unstack(level=0)
                interpfun = interp1d(unstacked.index, unstacked.values, axis=0,
                                     bounds_error=False,
                                     fill_value='extrapolate')
                interpdata = interpfun(z)
                unstacked = pd.DataFrame(data=interpdata,
                                         index=z, columns=unstacked.columns)
                unstacked.index.name = 'height'
                df = unstacked.stack().reorder_levels(order=['datetime','height']).sort_index()
            else:
                # interpolate for all times
                assert zt.shape == (self.nt, self.nz), \
                        'heights should correspond to time-height indices'
                nvarns = len(varns)
                newarraydatalist = []
                for varn in varns:
                    newarraydata = np.empty((self.nt, len(z)))
                    curfield = getattr(self,varn)
                    for itime in range(self.nt):
                        interpfun = interp1d(zt[itime,:], curfield[itime,:],
                                             bounds_error=False,
                                             fill_value='extrapolate')
                        newarraydata[itime,:] = interpfun(z)
                    newarraydatalist.append(newarraydata)
                newarraydata = np.concatenate(newarraydatalist, axis=1)
                columns = pd.MultiIndex.from_product([varns,z],names=[None,'height'])
                unstacked = pd.DataFrame(data=newarraydata,index=times,columns=columns)
                df = unstacked.stack()

        # standardize names
        df.rename(columns=self.standard_names, inplace=True)
        return df

    def to_xarray(self,
                  start_time='2013-11-08',time_unit='h',time_step=None,
                  heights=None,height_var='height',
                  exclude=['ts'],
                  structure='ordered'):
        
        df = self.to_dataframe(start_time,time_unit,time_step,heights,height_var,exclude)
        if structure == 'ordered':
            ds = df.to_xarray().assign_coords(i=self.loci).assign_coords(j=self.locj).expand_dims(['j','i'],axis=[2,3])
            ds = ds.reset_index(['height'], drop = True).rename_dims({'height':'k'})
            ds = ds.assign_coords(height=ds.ph)
            ds["lat"] = (['j','i'],  np.ones((1,1))*self.gridlat)
            ds["lon"] = (['j','i'],  np.ones((1,1))*self.gridlon)
            # Add zsurface (station height) as a data variable:
            ds['zsurface'] = (['j','i'],  np.ones((1,1))*self.stationz)
        elif structure == 'unordered':
            ds = df.to_xarray().assign_coords(station=self.abbr).expand_dims(['station'],axis=[2])
            ds = ds.reset_index(['height'], drop = True).rename_dims({'height':'k'})
            ds = ds.assign_coords(height=ds.ph)
            ds["lat"] = (['station'],  [self.gridlat])
            ds["lon"] = (['station'],  [self.gridlon])
            ds['zsurface'] = (['station'],  [self.stationz])
        
        for varn in self.ts_varns:
            tsvar = getattr(self, varn.lower())
            ds[varn.lower()] = (['datetime','j','i'],np.expand_dims(np.expand_dims(tsvar,axis=1),axis=1) )
        return ds

def wrf_times_to_hours(wrfdata,timename='Times'):
    '''Convert WRF times to year, month, day, hour'''
    nt = np.shape(wrfdata.variables['Times'][:])[0]
    if nt == 1:
        time = ''.join(wrfdata.variables[timename][0])
        year = np.float(time[:4]);    month = np.float(time[5:7])
        day  = np.float(time[8:10]);  hour  = np.float(time[11:13])
        minu = np.float(time[14:16]); sec   = np.float(time[17:19])
        hours = hour + minu/60.0 + sec/(60.0*60.0)
    else:
        year = np.asarray([]); month = np.asarray([])
        day  = np.asarray([]); hour  = np.asarray([])
        minu = np.asarray([]); sec   = np.asarray([])
        for tt in np.arange(0,nt):
            time = ''.join(wrfdata.variables[timename][tt])
            year  = np.append(year,np.float(time[:4]))
            month = np.append(month,np.float(time[5:7]))
            day   = np.append(day,np.float(time[8:10]))
            hour  = np.append(hour,np.float(time[11:13]))
            minu  = np.append(minu,np.float(time[14:16]))
            sec   = np.append(sec,np.float(time[17:19]))
        hours = hour + minu/60.0 + sec/(60.0*60.0)
    return [year,month,day,hours]

def wrf_times_to_datetime(wrfdata,timename='Times',format='%Y-%m-%d_%H:%M:%S'):
    """Convert WRF times to datetime format"""
    timestrs = wrfdata.variables['Times'][:]
    if hasattr(timestrs[0],'values'):
        # xarray
        return [ datetime.strptime(s.values.tostring().decode(), format) for s in timestrs ]
    else:
        # netcdf
        return [ datetime.strptime(s.tostring().decode(), format) for s in timestrs ]

def latlon_to_ij(wrfdata,lat,lon):
    '''Get i,j location from given wrf file and lat/long'''
    glat,glon = latlon(wrfdata)
    dist = ((glat-lat)**2 + (glon-lon)**2)**0.5
    jj,ii = np.where(dist==np.min(dist))
    return ii[0],jj[0]

def unstagger(var,axis):
    '''Unstagger ND variable on given axis'''
    # left_indx: (:,:,etc.) and replace ":" at ax with ":-1"
    left_indx = [slice(0,-1) if axi==axis else slice(None) for axi in range(var.ndim)]
    # right_indx: (:,:,etc.) and replace ":" at ax with "1:"
    right_indx = [slice(1,None) if axi==axis else slice(None) for axi in range(var.ndim)]
    return (var[tuple(left_indx)] + var[tuple(right_indx)])/2.0

def add_surface_plane(var,plane=None):
    tdim,zdim,ydim,xdim = var.shape
    if plane is None:
        plane = np.zeros((tdim,1,ydim,xdim))
        return np.concatenate((plane,var), axis = 1)
    else:
        return np.concatenate((np.reshape(plane,(tdim,1,ydim,xdim)),var), axis = 1)

def extract_column_from_wrfdata(fpath, coords,
                                Ztop=2000., Vres=5.0,
                                T0=300.,
                                spatial_filter='interpolate',L_filter=0.0,
                                additional_fields=[],
                                verbose=False,
                               ):
    """
    Extract a column of time-height data for a specific site from a
    4-dimensional WRF output file

    The site specific data is obtained by applying a spatial filter to
    the WRF data and subsequently interpolating to an equidistant set 
    of vertical levels representing a microscale vertical grid.
    The following spatial filtering types are supported:
    - 'interpolate': interpolate to site coordinates
    - 'nearest':     use nearest WRF grid point
    - 'average':     average over an area with size L_filter x L_filter,
                     centered around the site

    Usage
    ====
    coords : list or tuple of length 2
        Latitude and longitude of the site for which to extract data
    Ztop : float
        Top of the microscale grid [m]
    Vres : float
        Vertical grid resolution of the microscale grid [m]
    T0 : float
        Reference temperature for WRF perturbation temperature [K]
    spatial_filter : 'interpolate', 'nearest' or 'average'
        Type of spatial filtering
    L_filter : float
        Length scale for spatial averaging [m]
    additional_fields : list
        Additional fields to be processed
    """
    import utm
    assert(spatial_filter in ['nearest','interpolate','average']),\
            'Spatial filtering type "'+spatial_filter+'" not recognised'

    # Load WRF data
    ds = xr.open_dataset(fpath)
    tdim, zdim, ydim, xdim = get_wrf_dims(ds)
    
    
    #---------------------------
    # Preprocessing
    #---------------------------
    
    # Extract WRF grid resolution
    dx_meso = ds.attrs['DX']
    assert(dx_meso == ds.attrs['DY'])
    
    
    # Number of additional points besides nearest grid point to perform spatial filtering
    if spatial_filter == 'interpolate':
        Nadd = 1
    elif spatial_filter == 'average':
        Nadd = int(np.ceil(0.5*L_filter/dx_meso+1.0e-6)) # +eps to make sure Nadd*dxmeso > L_filter/2
    else:
        Nadd = 0
        
    
    # Setup microscale grid data
    site_X, site_Y, site_zonenumber, _ = utm.from_latlon(coords[0],coords[1])

    if spatial_filter == 'average':
        Navg = 6 #Number of interpolation points to compute average
        xmicro = np.linspace(-L_filter/2,L_filter/2,Navg,endpoint=True)+site_X
        ymicro = np.linspace(-L_filter/2,L_filter/2,Navg,endpoint=True)+site_Y
    else: # 'interpolate' or 'nearest'
        xmicro = site_X
        ymicro = site_Y
    
    zmicro = np.linspace(0,Ztop,1+int(Ztop/Vres))
    Zmicro, Ymicro, Xmicro = np.meshgrid(zmicro, ymicro, xmicro, indexing='ij')

    #2D and 3D list of points
    XYmicro = np.array((Ymicro[0,:,:].ravel(),Xmicro[0,:,:].ravel())).T
    XYZmicro = np.array((Zmicro.ravel(),Ymicro.ravel(),Xmicro.ravel())).T
    

    # Check whether additional fields are 3D or 4D and append to corresnponding list of fields
    fieldnames_3D = default_3D_fields
    fieldnames_4D = default_4D_fields
    for field in additional_fields:
        try:
            ndim = len(ds[field].dims)
        except KeyError:
            print('The additional field "'+field+'" is not available and will be ignored.')
        else:
            if len(ds[field].dims) == 3:
                if field not in fieldnames_3D:
                    fieldnames_3D.append(field)
            elif len(ds[field].dims) == 4:
                if field not in fieldnames_4D:
                    fieldnames_4D.append(field)
            else:
                raise Exception('Field "'+field+'" is not 3D or 4D, not sure how to process this field.')
    
    
    #---------------------------
    # Load data
    #---------------------------
    
    WRFdata = {}
    
    # Cell-centered coordinates
    XLAT = ds.variables['XLAT'].values     # WRF indexing XLAT[time,lat,lon]
    XLONG = ds.variables['XLONG'].values
    
    # Height above ground level
    WRFdata['Zagl'],_ = get_height(ds,timevarying=True)
    WRFdata['Zagl']   = add_surface_plane(WRFdata['Zagl'])
    
    # 3D fields. WRF indexing Z[tdim,ydim,xdim]
    for field in fieldnames_3D:
        WRFdata[field] = get_unstaggered_var(ds,field)
    
    # 4D fields. WRF indexing Z[tdim,zdim,ydim,xdim]
    for field in fieldnames_4D:
        WRFdata[field] = get_unstaggered_var(ds,field)
        if WRFdata[field] is None:
            continue
            
        # 4D field specific processing
        if field is 'T':
            # Add T0, set surface plane to TSK
            WRFdata[field] += T0
            WRFdata[field] = add_surface_plane(WRFdata[field],plane=WRFdata['TSK'])
        elif field in ['U','V','W']:
            # Set surface plane to zero (no slip)
            WRFdata[field] = add_surface_plane(WRFdata[field])
        else:
            WRFdata[field] = add_surface_plane(WRFdata[field],plane=WRFdata[field][:,0,:,:])

    # clean up empty fields
    for name in list(WRFdata.keys()):
        if WRFdata[name] is None:
            del WRFdata[name]
            try:
                fieldnames_3D.remove(name)
            except ValueError: pass
            try:
                fieldnames_4D.remove(name)
            except ValueError: pass
    
    
    #---------------------------
    # Extract site data
    #---------------------------
    sitedata = {}
    sitedata['Zagl'] = zmicro
    
    # Nearest grid points to the site
    points = np.array((XLAT[0,:,:].ravel(),XLONG[0,:,:].ravel())).T
    tree = KDTree(points)
    dist, index = tree.query(np.array(coords),1) # nearest grid point
    inear = int( index % xdim )       # index to XLONG
    jnear = int((index-inear) / xdim) # index to XLAT
    
    
    # Extract data and apply spatial filter if necessary
    if spatial_filter == 'nearest':
        # - 3D fields
        for field in fieldnames_3D:
            sitedata[field] = WRFdata[field][:,jnear,inear]
               
        # - 4D fields
        for field in fieldnames_4D:
            sitedata[field] = np.zeros((tdim,zmicro.size))
        
        # Interpolate to microscale z grid at every time
        for t in range(tdim):
            Zmeso = WRFdata['Zagl'][t,:,jnear,inear].squeeze()
            wrf_data_combined  = np.array([WRFdata[field][t,:,jnear,inear].squeeze() for field in fieldnames_4D]).T
            site_data_combined = interp1d(Zmeso,wrf_data_combined,axis=0)(zmicro)
            for l, field in enumerate(fieldnames_4D):
                sitedata[field][t,:] = site_data_combined[:,l]
            
            
    else: # 'interpolate' or 'average'
        # Coordinates of a subset of the WRF grid in UTM-projected cartesian system
        NN = 1+2*Nadd
        Xmeso = np.zeros((NN,NN))
        Ymeso = np.zeros((NN,NN))
        for i,ii in enumerate(range(inear-Nadd,inear+Nadd+1)):
            for j,jj in enumerate(range(jnear-Nadd,jnear+Nadd+1)):
                Xmeso[j,i], Ymeso[j,i], _, _ = utm.from_latlon(XLAT[0,jj,ii],
                                                               XLONG[0,jj,ii],
                                                               force_zone_number = site_zonenumber)
                
        Xmeso = np.repeat(Xmeso[np.newaxis, :, :], zdim+1, axis=0)
        Ymeso = np.repeat(Ymeso[np.newaxis, :, :], zdim+1, axis=0)
        XYmeso = np.array((np.ravel(Ymeso[0,:,:]),np.ravel(Xmeso[0,:,:]))).T
        
        
        #Initialize fields
        for field in fieldnames_3D: sitedata[field] = np.zeros((tdim))
        for field in fieldnames_4D: sitedata[field] = np.zeros((tdim,zmicro.size))
            
        #Perform 3D interpolation to microscale grid for every time
        for t in range(tdim):
            # 3D fields
            slice3d = (t,slice(jnear-Nadd,jnear+Nadd+1),slice(inear-Nadd,inear+Nadd+1))
            wrf_data_combined  = np.array([WRFdata[field][slice3d].ravel() for field in fieldnames_3D]).T
            site_data_combined = LinearNDInterpolator(XYmeso,wrf_data_combined)(XYmicro)
            for l, field in enumerate(fieldnames_3D):
                if spatial_filter == 'interpolate':
                    sitedata[field][t] = site_data_combined[0,l]
                elif spatial_filter == 'average':
                    sitedata[field][t] = np.mean(site_data_combined[:,l])
            
            
            # 4D fields
            slice4d = (t,range(zdim+1),slice(jnear-Nadd,jnear+Nadd+1),slice(inear-Nadd,inear+Nadd+1))
            Zmeso = WRFdata['Zagl'][slice4d]
            XYZmeso = np.array((Zmeso.ravel(),Ymeso.ravel(),Xmeso.ravel())).T
            
            wrf_data_combined  = np.array([WRFdata[field][slice4d].ravel() for field in fieldnames_4D]).T
            site_data_combined = LinearNDInterpolator(XYZmeso,wrf_data_combined)(XYZmicro)
            for l, field in enumerate(fieldnames_4D):
                if spatial_filter == 'interpolate':
                    sitedata[field][t,:] = site_data_combined[:,l]
                elif spatial_filter == 'average':
                    sitedata[field][t,:] = np.mean(site_data_combined[:,l].reshape(Zmicro.shape), axis=(1,2))

                    
    #---------------------------
    # Store data in xarray
    #---------------------------
    
    coords = {'Time': ds['XTIME'].values,
              'height': zmicro}
    
    data_vars = {}
    for field in fieldnames_3D:
        data_vars[field] = ('Time',
                            sitedata[field],
                            {'description': ds[field].attrs['description'].lower(),
                             'units': ds[field].attrs['units']}
                           )
    for field in fieldnames_4D:
        data_vars[field] = (['Time','height'],
                            sitedata[field],
                            {'description': ds[field].attrs['description'].lower(),
                             'units': ds[field].attrs['units']}
                           )
        
    
    xn = xr.Dataset(data_vars=data_vars,coords=coords)
    
    # Rename T to theta and adjust description
    xn = xn.rename({'T':'theta'})
    xn['theta'].attrs['description'] = 'potential temperature'

    return xn


<<<<<<< HEAD
def combine_towers(fdir, restarts, simulation_start, fname, return_type='xarray', structure='ordered',
                   time_step=None, heights=None, height_var='heights'):
    '''
    Combine together tslist files in time where, if there is any overlap, the later file
    will overwrite the earlier file. This makes the assumption that all of the tslist 
    files are stored in separate directories but named the same (default in WRF is to 
    name them the same). Each restart directory must have a simulation_start string to
    specify when the timing starts (use same time if run was an actual restart, use WRF
    start time if you are combining several runs).

    fdir             = 'path/to/restart/directories/'
    restarts         = ['restart_dir_1', 'restart_dir_2', 'restart_dir_3']
    simulation_start = ['2000-01-01 00:00','2000-01-01 00:00','2000-01-01 00:00']
    fname            = ['t0001.d02'] (Note: this is the prefix for the tower + domain)
    return_type      = 'xarray' or 'dataframe'
    structure        = 'ordered' or 'unordered'

    This will work with a pandas df or an xarray ds/da
=======
def combine_towers(fdir, restarts, simulation_start, fname,
                   return_type='xarray',
                   structure='ordered',
                   time_step=None):
    '''
    Combine together tslist files in time where, if there is any
    overlap, the later file will overwrite the earlier file. This makes
    the assumption that all of the tslist files are stored in separate
    directories but named the same (default in WRF is to name them the
    same).

    This will work with a pd.DataFrame, xr.Dataset, or xr.DataArray

    Usage
    =====
    fdir : str
        E.g., 'path/to/restart/directories/'
    restarts : list
        E.g., ['restart_dir_1', 'restart_dir_2', 'restart_dir_3']
    simulation_start : str
        E.g., '2000-01-01 00:00'
    fname : list
        Prefix for the tower+domain, e.g., ['t0001.d02']
    return_type : str
        'xarray' or 'dataframe'
    structure : str
        'ordered' or 'unordered'
>>>>>>> 55d130bd
    '''
    for rst,restart in enumerate(restarts):
        if np.size(simulation_start) == 1:
            sim_start = simulation_start
        elif np.size(simulation_start) == np.size(restarts):
            sim_start = simulation_start[rst]
        else:
            raise ValueError('restarts and simulation_start are not equal')
        print('restart: {}'.format(restart))
        data = []
        for ff in fname:
            
            print('starting {}'.format(ff))
            if return_type == 'xarray':
                data.append(Tower('{}{}/{}'.format(fdir,restart,ff)).to_xarray(start_time=sim_start,
                                                                            time_step=time_step,
                                                                            structure=structure,
                                                                            heights=heights,
                                                                            height_var=height_var))
            elif return_type == 'dataframe':
                data.append(Tower('{}{}/{}'.format(fdir,restart,ff)).to_dataframe(start_time=sim_start,
                                                                            time_step=time_step,
                                                                            structure=structure,
                                                                            heights=heights,
                                                                            height_var=height_var))
        data_block = xr.combine_by_coords(data)
        if np.shape(restarts)[0] > 1:
            if rst == 0:
                data_previous = data_block

            else:
                dataF = data_block.combine_first(data_previous)
                data_previous = dataF
        else:
            dataF = data_block
    if structure == 'ordered':
    # -------------------------------------------------------       
    #               MMC Format specifications
        dataF = dataF.rename_dims({'k':'nz',
                                   'i':'nx',
                                   'j':'ny'})
        dx,dy = 12.0, 12.0
        xcoord,ycoord = np.meshgrid(dataF.i*dx,dataF.j*dy)
        dataF = dataF.assign_coords(x=(('ny','nx'),xcoord)).assign_coords(y=(('ny','nx'),ycoord))
        dataF = dataF.assign_coords(z=dataF.ph).reset_index(['i','j'],drop=True).drop('ph')
        dataF.attrs['DX'] = dx
        dataF.attrs['DY'] = dy
    elif structure == 'unordered':
        dataF = dataF.rename_dims({'k':'nz'})
    dataF = dataF.assign_coords(lat=dataF.lat).assign_coords(lon=dataF.lon)
    dataF = dataF.assign_coords(zsurface=dataF.zsurface)
    dataF['wspd'] = (dataF['u']**2.0 + dataF['v']**2.0)**0.5
    dataF['wdir'] = 180. + np.degrees(np.arctan2(dataF['u'], dataF['v']))        

    dataF.attrs['SIMULATION_START_DATE'] = sim_start
    dataF.attrs['CREATED_FROM'] = fdir

    # -------------------------------------------------------       
    #dx,dy = 12.0, 12.0
    #xcoord,ycoord = np.meshgrid(dataF.i*dx,dataF.j*dy)
    #dataF = dataF.assign_coords(x=(('j','i'),xcoord)).assign_coords(y=(('j','i'),ycoord)).assign_coords(lat=dataF.lat).assign_coords(lon=dataF.lon)
    #dataF = dataF.assign_coords(z=dataF.ph).drop('ph').assign_coords(k=dataF.k)

    return dataF


def tsout_seriesReader(fdir, restarts, simulation_start_time, domain_of_interest, structure='ordered',
                       time_step=None, heights=None, height_var='heights',select_tower=None):
    '''
    This will combine a series of tslist output over time and location based on the
    path to the case (fdir), the restart directories (restarts), a model start time 
    (simulation_start_time), and the domain of interest for the towers
    (domain_of_interest). You can select individual towers or a set of towers by
    specifying a list or array in select_towers. Tower levels can be interpolated
    to specified heights by specifying 'heights' and 'height_var' where height_var
    is the variable that contains height values.

    fdir                  = 'path/to/restart/directories/'
    restarts              = ['tsout_1800_1830','tsout_1830_1900','tsout_1900_1930','tsout_1930_2000']
    simulation_start_time = '2013-11-08 14:00'
    domain_of_interest    = 'd02'
    time_step             = 10.0 
    heights               = [20.0, 50.0, 100.0]
    height_var            = 'ph'
    select_tower          = ['TS1','TS5']
    '''
    ntimes = np.shape(restarts)[0]
    floc = '{}{}/*{}.??'.format(fdir,restarts[0],domain_of_interest)
    file_list = glob.glob(floc)

    for ff,file in enumerate(file_list):
        file = file[:-3]
        file_list[ff] = file
    
    for f in file_list: 
        if 'geo_em' in f: file_list.remove(f)

    file_list = np.unique(file_list)
    tower_names = file_list.copy()
    for ff,file in enumerate(file_list):
        tower_names[ff] = file.split('/')[-1]
        
    if select_tower != None:
        good_towers = []
        for twr in select_tower:
            for twr_n in tower_names:
                if twr in twr_n: good_towers.append(twr_n)
        tower_names = good_towers
    
    dsF = combine_towers(fdir,restarts,simulation_start_time,tower_names,return_type='xarray',
                         structure=structure, time_step=time_step, heights=heights, height_var=height_var)
    return dsF


def wrfout_seriesReader(wrf_path,wrf_file_filter,specified_heights=None):
    """
    Construct an a2e-mmc standard, xarrays-based, data structure from a
    series of 3-dimensional WRF output files

    Note: Base state theta= 300.0 K is assumed by convention in WRF,
        this function follow this convention.

    Usage
    ====
    wrfpath : string 
        The path to directory containing wrfout files to be processed
    wrf_file_filter : string-glob expression
        A string-glob expression to filter a set of 4-dimensional WRF
        output files.
    specified_heights : list-like, optional	
        If not None, then a list of static heights to which all data
        variables should be	interpolated. Note that this significantly
        increases the data read time.
    """
    TH0 = 300.0 #WRF convention base-state theta = 300.0 K
    dims_dict = {
        'Time':'datetime',
        'bottom_top':'nz',
        'south_north': 'ny',
        'west_east':'nx',
    }

    ds = xr.open_mfdataset(os.path.join(wrf_path,wrf_file_filter),
                           chunks={'Time': 10},
                           combine='nested',
                           concat_dim='Time')
    dim_keys = ["Time","bottom_top","south_north","west_east"] 
    horiz_dim_keys = ["south_north","west_east"]
    print('Finished opening/concatenating datasets...')

    ds_subset = ds[['XTIME']]
    print('Establishing coordinate variables, x,y,z, zSurface...')
    zcoord = wrfpy.destagger((ds['PHB'] + ds['PH']) / 9.8, stagger_dim=1, meta=False)
    #ycoord = ds.DY * np.tile(0.5 + np.arange(ds.dims['south_north']),
    #                         (ds.dims['west_east'],1))
    #xcoord = ds.DX * np.tile(0.5 + np.arange(ds.dims['west_east']),
    #                         (ds.dims['south_north'],1)) 
    ycoord = ds.DY * (0.5 + np.arange(ds.dims['south_north']))
    xcoord = ds.DX * (0.5 + np.arange(ds.dims['west_east']))
    ds_subset['z'] = xr.DataArray(zcoord, dims=dim_keys)
    #ds_subset['y'] = xr.DataArray(np.transpose(ycoord), dims=horiz_dim_keys)
    #ds_subset['x'] = xr.DataArray(xcoord, dims=horiz_dim_keys)
    ds_subset['y'] = xr.DataArray(ycoord, dims='south_north')
    ds_subset['x'] = xr.DataArray(xcoord, dims='west_east')

    # Assume terrain height is static in time even though WRF allows
    # for it to be time-varying for moving grids
    ds_subset['zsurface'] = xr.DataArray(ds['HGT'].isel(Time=0), dims=horiz_dim_keys)
    print('Destaggering data variables, u,v,w...')
    ds_subset['u'] = xr.DataArray(wrfpy.destagger(ds['U'],stagger_dim=3,meta=False),
                                  dims=dim_keys)
    ds_subset['v'] = xr.DataArray(wrfpy.destagger(ds['V'],stagger_dim=2,meta=False),
                                  dims=dim_keys)
    ds_subset['w'] = xr.DataArray(wrfpy.destagger(ds['W'],stagger_dim=1,meta=False),
                                  dims=dim_keys)

    print('Extracting data variables, p,theta...')
    ds_subset['p'] = xr.DataArray(ds['P']+ds['PB'], dims=dim_keys)
    ds_subset['theta'] = xr.DataArray(ds['THM']+TH0, dims=dim_keys)

    # optionally, interpolate to static heights	
    if specified_heights is not None:	
        zarr = ds_subset['z']	
        for var in ['u','v','w','p','theta']:	
            print('Interpolating',var)	
            interpolated = wrfpy.interplevel(ds_subset[var], zarr, specified_heights)	
            ds_subset[var] = interpolated #.expand_dims('Time', axis=0)	
            #print(ds_subset[var])
        ds_subset = ds_subset.drop_dims('bottom_top').rename({'level':'z'})	
        dim_keys[1] = 'z'	
        dims_dict.pop('bottom_top')
        print(dims_dict)

    # calculate derived variables
    print('Calculating derived data variables, wspd, wdir...')
    ds_subset['wspd'] = xr.DataArray(np.sqrt(ds_subset['u']**2 + ds_subset['v']**2),
                                     dims=dim_keys)
    ds_subset['wdir'] = xr.DataArray(180. + np.arctan2(ds_subset['u'],ds_subset['v'])*180./np.pi,
                                     dims=dim_keys)
    
    # assign rename coord variable for time, and assign ccordinates 
    ds_subset = ds_subset.rename({'XTIME': 'datetime'})  #Rename after defining the component DataArrays in the DataSet
    if specified_heights is None:
        ds_subset = ds_subset.assign_coords(z=ds_subset['z'])
    ds_subset = ds_subset.assign_coords(y=ds_subset['y'])
    ds_subset = ds_subset.assign_coords(x=ds_subset['x'])
    ds_subset = ds_subset.assign_coords(zsurface=ds_subset['zsurface'])
    ds_subset = ds_subset.rename_vars({'XLAT':'lat', 'XLONG':'lon'})
    #print(ds_subset)
    ds_subset = ds_subset.rename_dims(dims_dict)
    #print(ds_subset)
    return ds_subset


def write_tslist_file(fname,lat=None,lon=None,i=None,j=None,twr_names=None,twr_abbr=None):
    """
    Write a list of lat/lon or i/j locations to a tslist file that is
    readable by WRF.

    Usage
    ====
    fname : string 
        The path to and filename of the file to be created
    lat,lon,i,j : list or 1-D array
        Locations of the towers. 
        If using lat/lon - locx = lon, locy = lat
        If using i/j     - locx = i,   locy = j
    twr_names : list of strings, optional
        List of names for each tower location. Names should not be
        longer than 25 characters, each. If None, default names will
        be given.
    twr_abbr : list of strings, optional
        List of abbreviations for each tower location. Names should not be
        longer than 5 characters, each. If None, default abbreviations
        will be given.
    """
    if (lat is not None) and (lon is not None) and (i is None) and (j is None):
        header_keys = '# 24 characters for name | pfx |  LAT  |   LON  |'
        twr_locx = lon
        twr_locy = lat
        ij_or_ll = 'll'
    elif (i is not None) and (j is not None) and (lat is None) and (lon is None):
        header_keys = '# 24 characters for name | pfx |   I   |    J   |'
        twr_locx = i
        twr_locy = j
        ij_or_ll = 'ij'
    else:
        print('Please specify either lat&lon or i&j')
        return
    
    header_line = '#-----------------------------------------------#'
    header = '{}\n{}\n{}\n'.format(header_line,header_keys,header_line)
    
    if len(twr_locy) == len(twr_locx):
        ntowers = len(twr_locy)  
    else:
        print('Error - tower_x: {}, tower_y: {}'.format(len(twr_locx),len(twr_locy)))
        return
    
    if not isinstance(twr_names,list):
        twr_names = list(twr_names)    
    if twr_names != None:
        if len(twr_names) != ntowers:
            print('Error - Tower names: {}, tower_x: {}, tower_y: {}'.format(len(twr_names),len(twr_locx),len(twr_locy)))
            return
    else:
        twr_names = []
        for twr in np.arange(0,ntowers):
            twr_names.append('Tower{0:04d}'.format(twr+1))
            
    if not isinstance(twr_abbr,list):
        twr_abbr = list(twr_abbr)                
    if twr_abbr != None:
        if len(twr_abbr) != ntowers:
            print('Error - Tower abbr: {}, tower_x: {}, tower_y: {}'.format(len(twr_abbr),len(twr_locx),len(twr_locy)))
            return
        if len(max(twr_abbr,key=len)) > 5:
            print('Tower abbreviations are too large... setting to default names')
            twr_abbr = None
    if twr_abbr==None:
        twr_abbr = []
        for twr in np.arange(0,ntowers):
            twr_abbr.append('T{0:04d}'.format(twr+1))
            
    f = open(fname,'w')
    f.write(header)
            
    for tt in range(0,ntowers):
        if ij_or_ll == 'ij':
            twr_line = '{0:<26.25}{1: <6}{2: <8d} {3: <8d}\n'.format(
                twr_names[tt], twr_abbr[tt], int(twr_locx[tt]), int(twr_locy[tt]))
        else:
            twr_line = '{0:<26.25}{1: <6}{2:.7s}  {3:<.8s}\n'.format(
                twr_names[tt], twr_abbr[tt], '{0:8.7f}'.format(float(twr_locy[tt])), 
                                             '{0:8.7f}'.format(float(twr_locx[tt])))
        f.write(twr_line)
    f.close()
        
        
  <|MERGE_RESOLUTION|>--- conflicted
+++ resolved
@@ -813,7 +813,6 @@
     return xn
 
 
-<<<<<<< HEAD
 def combine_towers(fdir, restarts, simulation_start, fname, return_type='xarray', structure='ordered',
                    time_step=None, heights=None, height_var='heights'):
     '''
@@ -832,35 +831,6 @@
     structure        = 'ordered' or 'unordered'
 
     This will work with a pandas df or an xarray ds/da
-=======
-def combine_towers(fdir, restarts, simulation_start, fname,
-                   return_type='xarray',
-                   structure='ordered',
-                   time_step=None):
-    '''
-    Combine together tslist files in time where, if there is any
-    overlap, the later file will overwrite the earlier file. This makes
-    the assumption that all of the tslist files are stored in separate
-    directories but named the same (default in WRF is to name them the
-    same).
-
-    This will work with a pd.DataFrame, xr.Dataset, or xr.DataArray
-
-    Usage
-    =====
-    fdir : str
-        E.g., 'path/to/restart/directories/'
-    restarts : list
-        E.g., ['restart_dir_1', 'restart_dir_2', 'restart_dir_3']
-    simulation_start : str
-        E.g., '2000-01-01 00:00'
-    fname : list
-        Prefix for the tower+domain, e.g., ['t0001.d02']
-    return_type : str
-        'xarray' or 'dataframe'
-    structure : str
-        'ordered' or 'unordered'
->>>>>>> 55d130bd
     '''
     for rst,restart in enumerate(restarts):
         if np.size(simulation_start) == 1:
